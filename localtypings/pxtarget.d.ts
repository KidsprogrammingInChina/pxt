--- conflicted
+++ resolved
@@ -83,11 +83,8 @@
         onStartUnDeletable?: boolean;
         pauseUntilBlock?: BlockOptions;
         extraBlocks?: BlockToolboxDefinition[];  // deprecated
-<<<<<<< HEAD
         assetExtensions?: string[];
-=======
         palette?: string[];
->>>>>>> 780f3292
     }
 
     interface AppAnalytics {
