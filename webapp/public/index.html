<!doctype html>
<html lang="@locale@" data-manifest="" data-framework="typescript">

<head>
    <meta charset="utf-8">
    <meta http-equiv="X-UA-Compatible" content="IE=edge,chrome=1" />
    <meta name="viewport" content="width=device-width,height=device-height,user-scalable=no,initial-scale=1.0,maximum-scale=1.0,minimum-scale=1.0">

    <!-- @include appmeta.html -->

    <link rel="stylesheet" data-rtl="/blb/rtlsemantic.css" href="/blb/semantic.css" type="text/css">    
    <style type="text/css">
        @import "/blb/custom.css";
        @import "/blb/icons.css";
    </style>
</head>

<body class="main">
    <div id='loading' class="ui active dimmer">
        <div class="ui large loader"></div>
    </div>

    <div id='content'>
    </div>

    <div id='msg'>
        <div id='errmsg' class="ui red inverted segment"></div>
        <div id='warnmsg' class="ui orange inverted segment"></div>
        <div id='infomsg' class="ui teal inverted segment"></div>
        <div id='compilemsg' class="ui ignored info message"></div>
    </div>

    <script>
        // This line gets patched up by the cloud
        var pxtConfig = null;
    </script>
    <!-- @include apptracking.html -->
    <!-- patch to load JS in electron -->
    <script>if (typeof module === 'object') {window.module = module; module = undefined;}</script>
    <script type="text/javascript" src="/blb/jquery.js"></script>
<<<<<<< HEAD
    <script type="text/javascript" src="/blb/typescript.js"></script>
=======
    <script type="text/javascript" src="/blb/blockly/blockly_compressed.js"></script>
    <script type="text/javascript" src="/blb/blockly/blocks_compressed.js"></script>
    <script type="text/javascript" src="/blb/blockly/msg/js/en.js"></script>
>>>>>>> 05072ee1
    <script type="text/javascript" src="/blb/semantic.js"></script>
    <!-- unpatch to load JS in electron -->
    <script>if (window.module) module = window.module;</script>

    <script type="text/javascript" src="/blb/pxtlib.js"></script>
    <script type="text/javascript" src="/blb/pxtblocks.js"></script>
    <script type="text/javascript" src="/blb/pxtwinrt.js"></script>
    <script type="text/javascript" src="/blb/pxteditor.js"></script>
    <script type="text/javascript" src="/blb/pxtsim.js"></script>
    <script type="text/javascript" src="/blb/target.js"></script>
    <script id="mainscript" type="text/javascript" src="/blb/main.js"></script>
    <xml id="blocklyToolboxDefinitionCategory" style="display: none">
        <!-- An empty category is required so that Blockly launches in category mode -->
        <category name="">
        </category>
    </xml>
    <xml id="blocklyToolboxDefinitionFlyout" style="display: none">
    </xml>
    <script>
        // Before loading vs/editor/editor.main, define a global MonacoEnvironment that overwrites
        // the default worker url location (used when creating WebWorkers). The problem here is that
        // HTML5 does not (yet) allow cross-domain web workers, so we need to proxy the instantion of
        // a web worker through a same-domain script
        window.MonacoEnvironment = {
            getWorkerUrl: function(workerId, label) {
                return pxt.webConfig.monacoworkerjs;
            }
        };

        // this get rewritten to blob URLs with SHAs while uploading to the cloud
        // keep in sync with release.manifest
        window.MonacoPaths = {
            "vs/loader": "/blb/vs/loader.js",
            "vs/base/worker/workerMain": "/blb/vs/base/worker/workerMain.js",
            "vs/basic-languages/src/bat": "/blb/vs/basic-languages/src/bat.js",
            "vs/basic-languages/src/cpp": "/blb/vs/basic-languages/src/cpp.js",
            "vs/editor/editor.main.css": "/blb/vs/editor/editor.main.css",
            "vs/editor/editor.main": "/blb/vs/editor/editor.main.js",
            "vs/editor/editor.main.nls": "/blb/vs/editor/editor.main.nls.js",
            "vs/language/json/jsonMode": "/blb/vs/language/json/jsonMode.js",
            "vs/language/json/jsonWorker": "/blb/vs/language/json/jsonWorker.js",
            "vs/language/typescript/lib/typescriptServices": "/blb/vs/language/typescript/lib/typescriptServices.js",
            "vs/language/typescript/src/mode": "/blb/vs/language/typescript/src/mode.js",
            "vs/language/typescript/src/worker": "/blb/vs/language/typescript/src/worker.js",
            "lzma/lzma_worker-min.js": "/blb/lzma/lzma_worker-min.js"
        }
    </script>
</body>

</html><|MERGE_RESOLUTION|>--- conflicted
+++ resolved
@@ -38,13 +38,9 @@
     <!-- patch to load JS in electron -->
     <script>if (typeof module === 'object') {window.module = module; module = undefined;}</script>
     <script type="text/javascript" src="/blb/jquery.js"></script>
-<<<<<<< HEAD
-    <script type="text/javascript" src="/blb/typescript.js"></script>
-=======
-    <script type="text/javascript" src="/blb/blockly/blockly_compressed.js"></script>
-    <script type="text/javascript" src="/blb/blockly/blocks_compressed.js"></script>
-    <script type="text/javascript" src="/blb/blockly/msg/js/en.js"></script>
->>>>>>> 05072ee1
+    <script type="text/javascript" src="/blb/blocks/blockly_compressed.js"></script>
+    <script type="text/javascript" src="/blb/blocks/blocks_compressed.js"></script>
+    <script type="text/javascript" src="/blb/blocks/msg/js/en.js"></script>
     <script type="text/javascript" src="/blb/semantic.js"></script>
     <!-- unpatch to load JS in electron -->
     <script>if (window.module) module = window.module;</script>
