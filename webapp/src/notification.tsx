--- conflicted
+++ resolved
@@ -4,11 +4,7 @@
 import * as React from "react";
 import * as data from "./data";
 import * as sui from "./sui";
-<<<<<<< HEAD
-import * as core from "./core";
 import { isElectron } from "./electron";
-=======
->>>>>>> 67d7a95e
 
 import Cloud = pxt.Cloud;
 
