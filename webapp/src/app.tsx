--- conflicted
+++ resolved
@@ -1975,12 +1975,8 @@
             if (boardDef.outlineImage) boardDef.outlineImage = patchCdn(boardDef.outlineImage)
         }
     }
-<<<<<<< HEAD
     if (pxt.shell.isJunior()) {
         pxt.debug(`merging junior theme`);
-=======
-    if (pxt.shell.isJunior() && pxt.appTarget.juniorAppTheme)
->>>>>>> 4f7c6396
         Util.jsonMergeFrom(theme, pxt.appTarget.juniorAppTheme);
     }
 }
