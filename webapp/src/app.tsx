--- conflicted
+++ resolved
@@ -1796,11 +1796,7 @@
         const shouldHideEditorFloats = (this.state.hideEditorFloats || this.state.collapseEditorTools) && (!inTutorial || isHeadless);
         const shouldCollapseEditorTools = this.state.collapseEditorTools && (!inTutorial || isHeadless);
 
-<<<<<<< HEAD
-        const isApp = pxt.winrt.isWinRT() || isElectron;
-=======
-        const isApp = cmds.isNativeHost() || pxt.winrt.isWinRT();
->>>>>>> db712306
+        const isApp = cmds.isNativeHost() || pxt.winrt.isWinRT() || isElectron;
 
         // update window title
         document.title = this.state.header ? `${this.state.header.name} - ${pxt.appTarget.name}` : pxt.appTarget.name;
