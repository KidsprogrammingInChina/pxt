/// <reference path="../../built/pxtlib.d.ts"/>
/// <reference path="../../built/pxtblocks.d.ts"/>
/// <reference path="../../built/pxtsim.d.ts"/>

import * as React from "react";
import * as ReactDOM from "react-dom";
import * as workspace from "./workspace";
import * as data from "./data";
import * as pkg from "./package";
import * as core from "./core";
import * as sui from "./sui";
import * as simulator from "./simulator";
import * as srceditor from "./srceditor"
import * as compiler from "./compiler"
import * as tdlegacy from "./tdlegacy"
import * as db from "./db"
import * as cmds from "./cmds"
import * as appcache from "./appcache";
import {LoginBox} from "./login"

import * as ace from "./ace"
import * as pxtjson from "./pxtjson"
import * as blocks from "./blocks"
import * as codecard from "./codecard"
import * as logview from "./logview"
import * as draganddrop from "./draganddrop";

type Header = pxt.workspace.Header;
type ScriptText = pxt.workspace.ScriptText;
type WorkspaceProvider = pxt.workspace.WorkspaceProvider;
type InstallHeader = pxt.workspace.InstallHeader;

import Cloud = pxt.Cloud;
import Util = pxt.Util;
var lf = Util.lf

export interface FileHistoryEntry {
    id: string;
    name: string;
    pos: srceditor.ViewState;
}

export interface EditorSettings {
    theme: srceditor.Theme;
    showFiles?: boolean;
    fileHistory: FileHistoryEntry[];
}

interface IAppProps { }
interface IAppState {
    active?: boolean; // is this tab visible at all
    header?: Header;
    currFile?: pkg.File;
    theme?: srceditor.Theme;
    fileState?: string;
    showFiles?: boolean;
    errorCard?: pxt.CodeCard;
    errorCardClick?: (e: React.MouseEvent) => boolean;
    helpCard?: pxt.CodeCard;
    helpCardClick?: (e: React.MouseEvent) => boolean;

    running?: boolean;
    publishing?: boolean;
    hideEditorFloats?: boolean;
}


var theEditor: ProjectView;

interface ISettingsProps {
    parent: ProjectView;
    visible?: boolean;
}

class CloudSyncButton extends data.Component<ISettingsProps, {}> {
    renderCore() {
        Util.assert(pxt.appTarget.cloud && pxt.appTarget.cloud.workspaces);

        let par = this.props.parent
        let hd = par.state.header
        let hdId = hd ? hd.id : ""
        let btnClass = !hd || this.getData("pkg-status:" + hdId) == "saving" ? " disabled" : ""
        let save = () => {
            par.saveFileAsync()
                .then(() => par.state.currFile.epkg.savePkgAsync())
                .then(() => {
                    return workspace.syncAsync()
                })
                .done()
        }
        let needsUpload = hd && !hd.blobCurrent
        return <sui.Button class={btnClass} onClick={save}
            icon={"cloud " + (needsUpload ? "upload" : "") }
            popup={btnClass ? lf("Uploading...") : needsUpload ? lf("Will upload. Click to sync.") : lf("Stored in the cloud. Click to sync.") }
            />
    }
}

interface ScriptSearchState {
    searchFor?: string;
    packages?: boolean;
}

class ScriptSearch extends data.Component<ISettingsProps, ScriptSearchState> {
    prevData: Cloud.JsonPointer[] = [];
    modal: sui.Modal;

    constructor(props: ISettingsProps) {
        super(props)
        this.state = {
            searchFor: ''
        }
    }

    fetchCloudData(): Cloud.JsonPointer[] {
        let cloud = pxt.appTarget.cloud || {};
        if (!cloud.workspaces && !cloud.packages) return [];
        let kind = cloud.packages ? 'ptr-pkg' : 'ptr-samples';
        let res = this.state.searchFor
            ? this.getData(`cloud:pointers?q=${encodeURIComponent(this.state.searchFor)}+feature:@${kind}+feature:@target-${pxt.appTarget.id}`)
            : null
        if (res) this.prevData = res.items
        let data = this.prevData
        return data;
    }

    fetchLocalData(): Header[] {
        if (this.state.packages) return [];

        let headers: Header[] = this.getData("header:*")
        if (this.state.searchFor)
            headers = headers.filter(hdr => hdr.name.toLowerCase().indexOf(this.state.searchFor.toLowerCase()) > -1);
        return headers;
    }

    renderCore() {
        let headers = this.fetchLocalData();
        let data = this.fetchCloudData();

        let chgHeader = (hdr: Header) => {
            if (this.modal) this.modal.hide();
            this.props.parent.loadHeaderAsync(hdr)
        }
        let upd = (v: any) => {
            this.setState({ searchFor: (v.target as any).value })
        };
        let install = (scr: Cloud.JsonPointer) => {
            if (this.modal) this.modal.hide();
            if (this.state.packages) {
                let p = pkg.mainEditorPkg();
                p.addDepAsync(scr.scriptname, "*")
                    .then(r => this.props.parent.loadHeaderAsync(this.props.parent.state.header))
                    .done();
            } else {
                workspace.installByIdAsync(scr.scriptid)
                    .then(r => this.props.parent.loadHeaderAsync(r))
                    .done()
            }
        }

        return (
            <sui.Modal ref={v => this.modal = v} header={this.state.packages ? lf("Add Package...") : lf("Open Project...") } addClass="large searchdialog" >
                <div className="ui search">
                    <div className="ui fluid icon input">
                        <input type="text" placeholder={lf("Search...") } onChange={upd} />
                        <i className="search icon"></i>
                    </div>
                </div>
                <div className="ui cards">
                    {headers.map(scr =>
                        <codecard.CodeCardView
                            key={'local' + scr.id}
                            name={scr.name}
                            time={scr.recentUse}
                            description={scr.meta ? scr.meta.description || "" : ""}
                            blocks={scr.editor == pxt.blocksProjectName ? 1 : 0}
                            javascript={scr.editor == pxt.javaScriptProjectName ? 1 : 0}
                            url={scr.pubId && scr.pubCurrent ? "/" + scr.pubId : ''}
                            onClick={() => chgHeader(scr) }
                            />
                    ) }
                    {data.map(scr =>
                        <codecard.CodeCardView
                            name={scr.scriptname}
                            time={scr.time}
                            header={scr.username}
                            description={scr.description}
                            key={'cloud' + scr.id}
                            onClick={() => install(scr) }
                            url={'/' + scr.scriptid}
                            software={1}
                            color="blue"
                            />
                    ) }
                </div>
            </sui.Modal >
        );
    }
}

class ShareEditor extends data.Component<ISettingsProps, {}> {
    modal: sui.Modal;

    renderCore() {
        let header = this.props.parent.state.header;
        if (!header) return <div></div>

        let rootUrl = pxt.appTarget.appTheme.embedUrl
        if (!/\/$/.test(rootUrl)) rootUrl += '/';
        let ready = !!header.pubId && header.pubCurrent;
        let url: string;
        let embed: string;
        if (ready) {
            let runurl = `${rootUrl}--run?id=${header.pubId}`;
            url = `${rootUrl}${header.pubId}`
            embed = `<div style="position:relative;height:0;padding-bottom:83%;overflow:hidden;"><iframe style="position:absolute;top:0;left:0;width:100%;height:100%;" src="${runurl}" allowfullscreen="allowfullscreen" frameborder="0"></iframe></div>`
        }

        let publish = () => {
            this.props.parent.publishAsync().done();
        }
        let formState = !ready ? 'warning' : this.props.parent.state.publishing ? 'loading' : 'success';

        return <sui.Modal ref={v => this.modal = v} addClass="small searchdialog" header={lf("Share Project") }>
            <div className={`ui ${formState} form`}>
                <div className="ui warning message">
                    <sui.Button icon="cloud" class={"left floated blue " + (this.props.parent.state.publishing ? "loading" : "") } text={lf("Publish") } onClick={publish} />
                    <div className="header">{lf("Almost there!") }</div>
                    <p>{lf("You need to publish your project to share it or embed it in other web pages.") }</p>
                </div>
                <div className="ui success message">
                    <div className="header">{lf("Your project is ready!") }</div>
                    <p>{lf("Share this URL or copy the HTML to embed your project in web pages.") }</p>
                </div>
                { url ?
                    <sui.Field label={lf("URL") }>
                        <p>{lf("Share this link to access your project.") }</p>
                        <sui.Input class="mini" readOnly={true} value={url} copy={ready} disabled={!ready} />
                    </sui.Field> : null }
                { embed ?
                    <sui.Field label={lf("Embed This Project") }>
                        <p>{lf("Embed this project in your website or blog by pasting this code into your web page.") }</p>
                        <sui.Input class="mini" readOnly={true} lines={3} value={embed} copy={ready} disabled={!ready} />
                    </sui.Field> : null }
            </div>
        </sui.Modal>
    }
}
interface FileListState {
    expands: Util.Map<boolean>;
}

class FileList extends data.Component<ISettingsProps, FileListState> {

    constructor(props: ISettingsProps) {
        super(props);
        this.state = {
            expands: {}
        }
    }

    renderCore() {
        let parent = this.props.parent
        if (!parent.state.showFiles)
            return null;

        let expands = this.state.expands;
        let removePkg = (p: pkg.EditorPackage) => {
            core.confirmAsync({
                header: lf("Remove {0} package", p.getPkgId()),
                body: lf("You are about to remove a package from your project. Are you sure?", p.getPkgId()),
                agreeClass: "red",
                agreeIcon: "trash"
            }).done(res => {
                if (res) {
                    pkg.mainEditorPkg().removeDepAsync(p.getPkgId())
                        .done(() => this.props.parent.loadHeaderAsync(this.props.parent.state.header));
                }
            })
        }

        let filesOf = (pkg: pkg.EditorPackage) =>
            pkg.sortedFiles().map(file => {
                let meta: pkg.FileMeta = this.getData("open-meta:" + file.getName())
                return (
                    <a
                        key={file.getName() }
                        onClick={() => parent.setFile(file) }
                        className={(parent.state.currFile == file ? "active " : "") + (pkg.isTopLevel() ? "" : "nested ") + "item"}
                        >
                        {file.name} {meta.isSaved ? "" : "*"}
                        {/\.ts$/.test(file.name) ? <i className="keyboard icon"></i> : /\.blocks$/.test(file.name) ? <i className="puzzle icon"></i> : undefined }
                        {meta.isReadonly ? <i className="lock icon"></i> : null}
                        {!meta.numErrors ? null : <span className='ui label red'>{meta.numErrors}</span>}
                    </a>);
            })

        let togglePkg = (p: pkg.EditorPackage) => {
            expands[p.getPkgId()] = !expands[p.getPkgId()];
            this.forceUpdate();
        }

        let filesWithHeader = (p: pkg.EditorPackage) =>
            p.isTopLevel() ? filesOf(p) : [
                <div key={"hd-" + p.getPkgId() } className="header link item" onClick={() => togglePkg(p) }>
                    {p.getPkgId() != pxt.appTarget.id && p.getPkgId() != "built" ? <sui.Button class="primary label" icon="trash" onClick={() => removePkg(p) } /> : ''}
                    {p.getPkgId() }
                </div>
            ].concat(expands[p.getPkgId()] ? filesOf(p) : [])

        return (
            <div className={"ui vertical menu filemenu landscape only"}>
                {Util.concat(pkg.allEditorPkgs().map(filesWithHeader)) }
            </div>
        )
    }
}

export class ProjectView extends data.Component<IAppProps, IAppState> {
    editor: srceditor.Editor;
    editorFile: pkg.File;
    aceEditor: ace.Editor;
    pxtJsonEditor: pxtjson.Editor;
    blocksEditor: blocks.Editor;
    allEditors: srceditor.Editor[] = [];
    settings: EditorSettings;
    scriptSearch: ScriptSearch;
    shareEditor: ShareEditor;

    constructor(props: IAppProps) {
        super(props);
        document.title = pxt.appTarget.title || pxt.appTarget.name;
        this.settings = JSON.parse(window.localStorage["editorSettings"] || "{}")
        if (!this.settings.theme)
            this.settings.theme = {}
        this.state = {
            showFiles: !!this.settings.showFiles,
            theme: {
                fontSize: "24px"
            },
            active: document.visibilityState == 'visible'
        };
        if (!this.settings.fileHistory) this.settings.fileHistory = [];
    }

    updateVisibility() {
        let active = document.visibilityState == 'visible';
        console.log(`page visibility: ${active}`)
        this.setState({ active: active})
        if (!active) {
            this.stopSimulator();
<<<<<<< HEAD
            this.saveFileAsync()
                .done(() => this.setState({ active: active }));
        } else if (this.state.header) {
            let id = this.state.header.id;
            workspace.initAsync(pxt.appTarget.id)
                .then(() => workspace.getHeader(id))
                .then(h => this.loadHeaderAsync(h))
                .done(() => this.setState({ active: active }));
=======
            this.saveFileAsync().done();            
        } else if (workspace.isSessionOutdated()) {
            console.log('workspace changed, reloading...')
            let id = this.state.header ? this.state.header.id : '';            
            workspace.initAsync()
                .done(() => id ? this.loadHeaderAsync(workspace.getHeader(id)) : Promise.resolve());
>>>>>>> f71073fd
        }
    }

    saveSettings() {
        let sett = this.settings
        sett.theme = this.state.theme
        sett.showFiles = !!this.state.showFiles

        let f = this.editorFile
        if (f && f.epkg.getTopHeader()) {
            let n: FileHistoryEntry = {
                id: f.epkg.getTopHeader().id,
                name: f.getName(),
                pos: this.editor.getViewState()
            }
            sett.fileHistory = sett.fileHistory.filter(e => e.id != n.id || e.name != n.name)
            while (sett.fileHistory.length > 100)
                sett.fileHistory.pop()
            sett.fileHistory.unshift(n)
        }

        window.localStorage["editorSettings"] = JSON.stringify(this.settings)
    }

    componentDidUpdate() {
        this.saveSettings()
        this.editor.domUpdate();
        simulator.setState(this.state.header ? this.state.header.editor : '')
    }

    private setTheme() {
        if (!this.editor) return
        this.editor.setTheme(this.state.theme)
    }

    saveFile() {
        this.saveFileAsync().done()
    }

    saveFileAsync() {
        if (!this.editorFile)
            return Promise.resolve()
        return this.saveTypeScriptAsync()
            .then(() => {
                let txt = this.editor.getCurrentSource()
                return this.editorFile.setContentAsync(txt);
            });
    }

    public typecheckNow() {
        this.saveFile(); // don't wait for saving to backend store to finish before typechecking
        this.typecheck()
    }

    private autoRunSimulator = ts.pxt.Util.debounce(
        () => {
            if (!this.state.active) 
                return;
            this.runSimulator({ background: true });
        },
        3000, false);
    private typecheck() {
        let state = this.editor.snapshotState()
        compiler.typecheckAsync()
            .done(resp => {
                this.editor.setDiagnostics(this.editorFile, state)
                if (pxt.appTarget.simulator && pxt.appTarget.simulator.autoRun) {
                    let output = pkg.mainEditorPkg().outputPkg.files["output.txt"];
                    if (output && !output.numDiagnosticsOverride
                        && !simulator.driver.debug
                        && (simulator.driver.state == pxsim.SimulatorState.Running || simulator.driver.state == pxsim.SimulatorState.Unloaded))
                        this.autoRunSimulator();
                }
            });
    }

    private initEditors() {
        this.aceEditor = new ace.Editor(this);
        this.pxtJsonEditor = new pxtjson.Editor(this);
        this.blocksEditor = new blocks.Editor(this);

        let hasChangeTimer = false
        let changeHandler = () => {
            if (this.editorFile) this.editorFile.markDirty();
            if (!hasChangeTimer) {
                hasChangeTimer = true
                setTimeout(() => {
                    hasChangeTimer = false;
                    this.saveFile();
                    if (!this.editor.isIncomplete())
                        this.typecheck();
                }, 1000);
            }
        }

        this.allEditors = [this.pxtJsonEditor, this.blocksEditor, this.aceEditor]
        this.allEditors.forEach(e => e.changeCallback = changeHandler)
        this.editor = this.allEditors[this.allEditors.length - 1]
    }

    public componentWillMount() {
        this.initEditors()
        this.initDragAndDrop();
    }

    public componentDidMount() {
        this.allEditors.forEach(e => e.prepare())
        simulator.init($("#mbitboardview")[0], {
            highlightStatement: stmt => {
                if (this.editor) this.editor.highlightStatement(stmt)
            },
            editor: this.state.header ? this.state.header.editor : ''
        })
        this.forceUpdate(); // we now have editors prepared

        // load first header or popup new project
        setTimeout(() => {
            let header = this.getData("header:*")[0];
            if (!this.state.header && header) {
                this.loadHeaderAsync(header)
            }
            if (!this.state.header)
                this.newProject(true);
        }, 1000)
    }

    private pickEditorFor(f: pkg.File): srceditor.Editor {
        return this.allEditors.filter(e => e.acceptsFile(f))[0]
    }

    private updateEditorFile(editorOverride: srceditor.Editor = null) {
        if (!this.state.active) 
            return;
        if (this.state.currFile == this.editorFile && !editorOverride)
            return;
        this.saveSettings();

        this.saveFile(); // before change

        this.editorFile = this.state.currFile;
        this.editor = editorOverride || this.pickEditorFor(this.editorFile)
        this.editor.loadFile(this.editorFile)
        this.allEditors.forEach(e => e.setVisible(e == this.editor))

        this.saveFile(); // make sure state is up to date
        this.typecheck();

        let e = this.settings.fileHistory.filter(e => e.id == this.state.header.id && e.name == this.editorFile.getName())[0]
        if (e)
            this.editor.setViewState(e.pos)
    }

    setFile(fn: pkg.File) {
        this.setState({
            currFile: fn,
            helpCard: undefined,
            errorCard: undefined
        })
    }

    loadHeaderAsync(h: Header): Promise<void> {
        if (!h)
            return Promise.resolve()

        this.stopSimulator(true);
        pxt.blocks.cleanBlocks();
        let logs = this.refs["logs"] as logview.LogView;
        logs.clear();
        this.setState({
            helpCard: undefined,
            errorCard: undefined,
            showFiles: h.editor == pxt.javaScriptProjectName
        })
        return pkg.loadPkgAsync(h.id)
            .then(() => {
                compiler.newProject();
                let e = this.settings.fileHistory.filter(e => e.id == h.id)[0]
                let main = pkg.getEditorPkg(pkg.mainPkg)
                let file = main.getMainFile()
                if (e && main.header.editor != "blocksprj")
                    file = main.lookupFile(e.name) || file
                this.setState({
                    header: h,
                    currFile: file
                })
                core.infoNotification(lf("Project loaded: {0}", h.name))
                pkg.getEditorPkg(pkg.mainPkg).onupdate = () => {
                    this.loadHeaderAsync(h).done()
                }
            })
    }

    removeProject() {
        if (!pkg.mainEditorPkg().header) return;

        core.confirmDelete(pkg.mainEditorPkg().header.name, () => {
            let curr = pkg.mainEditorPkg().header
            curr.isDeleted = true
            return workspace.saveAsync(curr, {})
                .then(() => {
                    if (workspace.getHeaders().length > 0)
                        this.scriptSearch.modal.show();
                    else this.newProject(true);
                })
        })
    }

    importHexFile(file: File) {
        if (!file) return;
        pxt.cpp.unpackSourceFromHexFileAsync(file)
            .done(data => this.importHex(data));
    }

    importHex(data: pxt.cpp.HexFile) {
        let targetId = pxt.appTarget.id;
        if (!data || !data.meta) {
            core.warningNotification("Sorry, we could not recognize this file.")
            return;
        }
        if (data.meta.cloudId == "microbit.co.uk" && data.meta.editor == "blockly") {
            console.log('importing microbit.co.uk blocks project')
            compiler.getBlocksAsync()
                .then(info => this.newBlocksProjectAsync({
                    "main.blocks": pxt.blocks.importXml(info, data.source)
                }, data.meta.name)).done();
            return;
        } else if (data.meta.cloudId == "microbit.co.uk" && data.meta.editor == "touchdevelop") {
            console.log('importing microbit.co.uk TD project')
            this.newTypeScriptProjectAsync({ "main.ts": "  " }, data.meta.name)
                .then(() => tdlegacy.td2tsAsync(data.source))
                .then(text => {
                    // this is somewhat hacky...
                    this.aceEditor.overrideFile(text)
                    this.aceEditor.formatCode()
                })
            return;
        } else if (data.meta.cloudId == "ks/" + targetId || data.meta.cloudId == "pxt/" + targetId) {
            console.log("importing project")
            let h: InstallHeader = {
                target: targetId,
                editor: data.meta.editor,
                name: data.meta.name,
                meta: {},
                pubId: "",
                pubCurrent: false
            };
            let files = JSON.parse(data.source);
            workspace.installAsync(h, files)
                .done(hd => this.loadHeaderAsync(hd));
            return;
        }

        core.warningNotification("Sorry, we could not import this project.")
    }

    initDragAndDrop() {
        draganddrop.setupDragAndDrop(document.body,
            file => file.size < 1000000 && /^\.hex$/i.test(file.name),
            files => this.importHexFile(files[0])
        );
    }
    openProject() {
        this.scriptSearch.setState({ packages: false, searchFor: '' })
        this.scriptSearch.modal.show()
    }

    addPackage() {
        this.scriptSearch.setState({ packages: true, searchFor: '' })
        this.scriptSearch.modal.show()
    }

    newProject(hideCancel = false) {
        let cdn = pxt.webConfig.pxtCdnUrl
        let images = cdn + "images"
        let targetTheme = pxt.appTarget.appTheme;
        core.confirmAsync({
            logos: [targetTheme.logo],
            header: pxt.appTarget.title + ' - ' + lf("Create Project"),
            hideCancel: hideCancel,
            hideAgree: true,
            onLoaded: (_) => {
                _.find('#newblockproject').click(() => { _.modal('hide'); this.newBlocksProjectAsync().done() })
                _.find('#newtypescript').click(() => { _.modal('hide'); this.newTypeScriptProjectAsync().done() })
                if (targetTheme.koduUrl)
                    _.find('#newkodu').click(() => { window.location.href = targetTheme.koduUrl })
                _.find('#newvisualstudiocode').click(() => { _.modal('hide'); this.newVisualStudioProject() })
            },
            htmlBody: `
<div class="ui two column grid">
  <div class="column">
    <div id="newblockproject" class="ui fluid card link">
        <div class="ui image">
            <img src="${images}/newblock.png">
        </div>
        <div class="content">
        <div class="header">${lf("Blocks")}</div>
        <div class="description">
            ${lf("Drag and Drop Coding")}
        </div>
        </div>
    </div>
  </div>
  <div class="column">
    <div id="newtypescript" class="ui fluid card link">
        <div class="ui image">
            <img class="visible content" src="${images}/newtypescript.png">
        </div>
        <div class="content">
        <div class="header">${lf("JavaScript")}</div>
        <div class="description">
            ${lf("Text based Coding")}
        </div>
        </div>
    </div>
  </div>
</div>`
            + (targetTheme.koduUrl || targetTheme.visualStudioCode ? `<div class="ui two column grid">
  <div class="column">
    ${targetTheme.koduUrl ? `
    <div id="newkodu" class="ui fluid card link">
        <div class="image">
        <img src="${images}/newkodu.png">
        </div>
        <div class="content">
        <div class="header">${lf("Kodu for {0}", pxt.appTarget.name)}</div>
        <div class="description">
            ${lf("Tile based Coding")}
        </div>
        </div>
    </div>` : ''}
  </div>
  <div class="column">
    ${targetTheme.visualStudioCode ? `
    <div id="newvisualstudiocode" class="ui fluid card link">
        <div class="image">
        <img src="${images}/newvisualstudiocode.png">
        </div>
        <div class="content">
        <div class="header">Visual Studio Code</div>
        <div class="description">
            ${lf("For Professional Developers")}
        </div>
        </div>
    </div>` : ''}
  </div>
</div>
` : "")
        }).done();
    }

    newVisualStudioProject() {
        core.confirmAsync({
            header: lf("New Visual Studio Code project"),
            htmlBody:
            `<p>${lf("<b>Programming Experience Toolkit</b> (PXT) comes with command line tools to integrate into existing editors.")}
${lf("To create an new PXT project, <a href='{0}' target='_blank'>install Node.js</a>, open a console in a fresh folder and run:", "https://nodejs.org/en/download/")}</p>
<pre>
npm install -g pxt
pxt target ${pxt.appTarget.id}
pxt init myproject
</pre>
<p>${lf("<b>Looking for a slick cross-platform editor?</b>")} <a href="https://code.visualstudio.com/" target="_blank">${lf("Try Visual Studio Code!")}</a> ${lf("Run this from your project folder:")}</p>
<pre>
code .
Ctrl+Shift+B
</pre>
`,
            agreeLbl: lf("Got it!"),
            hideCancel: true
        }).done();
    }

    newTypeScriptProjectAsync(fileOverrides?: Util.Map<string>, nameOverride?: string) {
        return this.newProjectFromIdAsync(pxt.appTarget.tsprj, fileOverrides, nameOverride);
    }

    newBlocksProjectAsync(fileOverrides?: Util.Map<string>, nameOverride?: string) {
        return this.newProjectFromIdAsync(pxt.appTarget.blocksprj, fileOverrides, nameOverride);
    }

    newProjectFromIdAsync(prj: pxt.ProjectTemplate, fileOverrides?: Util.Map<string>, nameOverride?: string): Promise<void> {
        let cfg = pxt.U.clone(prj.config);
        cfg.name = nameOverride || "Untitled" // pxt.U.fmt(cfg.name, Util.getAwesomeAdj());
        let files: ScriptText = {
            "pxt.json": JSON.stringify(cfg, null, 4) + "\n",
        }
        for (let f in prj.files)
            files[f] = prj.files[f];
        if (fileOverrides)
            for (let f in fileOverrides)
                files[f] = fileOverrides[f];

        return workspace.installAsync({
            name: cfg.name,
            meta: {},
            editor: prj.id,
            pubId: "",
            pubCurrent: false,
            target: pxt.appTarget.id
        }, files)
            .then(hd => this.loadHeaderAsync(hd))
    }

    saveTypeScriptAsync(open = false): Promise<void> {
        if (!this.editor || !this.state.currFile || this.editorFile.epkg != pkg.mainEditorPkg())
            return Promise.resolve();
        let ts = this.editor.saveToTypeScript()
        if (!ts) return Promise.resolve();

        let mainPkg = pkg.mainEditorPkg();
        let tsName = this.editorFile.getVirtualFileName();
        Util.assert(tsName != this.editorFile.name);
        return mainPkg.setContentAsync(tsName, ts).then(() => {
            if (open) {
                let f = mainPkg.files[tsName];
                this.setFile(f);
            }
        })
    }

    compile() {
        tickEvent("compile");
        console.log('compiling...')
        this.editor.beforeCompile();
        let state = this.editor.snapshotState()
        compiler.compileAsync({ native: true })
            .then(resp => {
                console.log('done')
                this.editor.setDiagnostics(this.editorFile, state)
                if (!resp.outfiles["microbit.hex"]) {
                    core.warningNotification(lf("Compilation failed, please check your code for errors."));
                    return Promise.resolve()
                }
                return pxt.commands.deployCoreAsync(resp)
                    .catch(e => {
                        core.warningNotification(lf("Compilation failed, please try again."));
                        pxt.reportException(e, resp);
                    })
            }).done();
    }

    stopSimulator(unload = false) {
        simulator.stop(unload)
        this.setState({ running: false })
    }

    runSimulator(opts: compiler.CompileOptions = {}) {
        tickEvent(opts.background ? "autorun" :
            opts.debug ? "debug" : "run");

        if (!opts.background)
            this.editor.beforeCompile();

        this.stopSimulator();

        let logs = this.refs["logs"] as logview.LogView;
        logs.clear();
        let state = this.editor.snapshotState()
        compiler.compileAsync(opts)
            .then(resp => {
                this.editor.setDiagnostics(this.editorFile, state)
                if (resp.outfiles["microbit.js"]) {
                    simulator.run(opts.debug, resp)
                    this.setState({ running: true })
                } else if (!opts.background) {
                    core.warningNotification(lf("Oops, we could not run this project. Please check your code for errors."))
                }
            })
            .done()

    }

    editText() {
        if (this.editor != this.aceEditor) {
            this.updateEditorFile(this.aceEditor)
            this.forceUpdate();
        }
    }

    importHexFileDialog() {
        let input: HTMLInputElement;
        core.confirmAsync({
            header: lf("Import .hex file"),
            onLoaded: ($el) => {
                input = $el.find('input')[0] as HTMLInputElement;
            },
            htmlBody: `<div class="ui form">
  <div class="ui field">
    <label>Select an .hex file to import.</label>
    <input type="file"></input>
  </div>
</div>`,
        }).done(res => {
            if (res) {
                this.importHexFile(input.files[0]);
            }
        })
    }

    publishAsync(): Promise<string> {
        this.setState({ publishing: true })
        let mpkg = pkg.mainPkg
        let epkg = pkg.getEditorPkg(mpkg)
        return this.saveFileAsync()
            .then(() => mpkg.filesToBePublishedAsync(true))
            .then(files => {
                if (epkg.header.pubCurrent)
                    return Promise.resolve(epkg.header.pubId)
                let meta = {
                    description: mpkg.config.description,
                    islibrary: false
                }
                return workspace.publishAsync(epkg.header, files, meta)
                    .then(inf => inf.id)
            }).finally(() => {
                this.setState({ publishing: false })
            })
            .catch(e => {
                core.errorNotification(e.message)
                return undefined;
            })
    }

    setErrorCard(card: pxt.CodeCard, onClick?: (e: React.MouseEvent) => boolean) {
        this.setState({
            errorCard: card,
            errorCardClick: onClick
        })
    }

    setHelpCard(card: pxt.CodeCard, onClick?: (e: React.MouseEvent) => boolean) {
        this.setState({
            helpCard: card,
            helpCardClick: onClick
        })
    }

    updateHeaderName(name: string) {
        try {
            let f = pkg.mainEditorPkg().lookupFile("this/" + pxt.configName);
            let config = JSON.parse(f.content) as pxt.PackageConfig;
            config.name = name;
            f.setContentAsync(JSON.stringify(config, null, 2)).done(() => {
                this.forceUpdate();
            });
        }
        catch (e) {
            console.error('failed to read pxt.json')
        }
    }
    
    about() {
        core.confirmAsync({
            header: lf("About {0}", pxt.appTarget.name),
            htmlBody: `
<p>${Util.htmlEscape(pxt.appTarget.name)} version: ${targetVersion}</p>
<p>${lf("PXT version: {0}", ksVersion)}</p>                        
`
        }).done();
    }

    renderCore() {
        theEditor = this;

        if (this.editor && this.editor.isReady) {
            this.setTheme()
            this.updateEditorFile();
        }

        const settings: Cloud.UserSettings = (Cloud.isLoggedIn() ? this.getData("cloud:me/settings?format=nonsensitive") : {}) || {}
        const targetTheme = pxt.appTarget.appTheme;
        const workspaces = pxt.appTarget.cloud && pxt.appTarget.cloud.workspaces;
        const packages = pxt.appTarget.cloud && pxt.appTarget.cloud.packages;

        return (
            <div id='root' className={"full-abs " + (this.state.hideEditorFloats ? " hideEditorFloats" : "") }>
                <div id="menubar" role="banner">
                    <div className="ui borderless small menu" role="menubar">
                        <span id="logo" className="ui item">
                            {targetTheme.logo || targetTheme.portraitLogo
                                ? <a target="_blank" href={targetTheme.logoUrl}><img className={`ui logo ${targetTheme.portraitLogo ? " landscape only" : ''}`} src={Util.toDataUri(targetTheme.logo || targetTheme.portraitLogo) } /></a>
                                : <span>{targetTheme.name}</span>}
                            {targetTheme.portraitLogo ? (<a target="_blank" href={targetTheme.logoUrl}><img className='ui logo portrait only' src={Util.toDataUri(targetTheme.portraitLogo) } /></a>) : null }
                        </span>
                        <div className="ui item">
                            <div className="ui">
                                {pxt.appTarget.compile ? <sui.Button role="menuitem" class='icon blue portrait only' icon='xicon microbitdown' onClick={() => this.compile() } /> : "" }
                                <sui.Button role="menuitem" key='runbtn' class={(this.state.running ? "teal" : "orange") + " portrait only"} icon={this.state.running ? "stop" : "play"} onClick={() => this.state.running ? this.stopSimulator() : this.runSimulator() } />
                                <sui.Button role="menuitem" class="ui wide portrait only" icon="undo" onClick={() => this.editor.undo() } />
                                <sui.Button role="menuitem" class="ui wide landscape only" text={lf("Undo") } icon="undo" onClick={() => this.editor.undo() } />
                                {this.editor.menu() }
                                { this.state.header && packages ? <sui.Button role="menuitem" class="landscape only" text={lf("Publish") } icon="share alternate" onClick={() => this.shareEditor.modal.show() } /> : null}
                                { workspaces ? <CloudSyncButton parent={this} /> : null }
                            </div>
                            <div className="ui buttons">
                                <sui.DropdownMenu class='floating icon button' text="More..." textClass="ui landscape only" icon='sidebar'>
                                    <sui.Item role="menuitem" icon="file outline" text={lf("New Project...") } onClick={() => this.newProject() } />
                                    <sui.Item role="menuitem" icon="folder open" text={lf("Open Project...") } onClick={() => this.openProject() } />
                                    {pxt.appTarget.compile && pxt.appTarget.compile.hasHex ? <sui.Item role="menuitem" icon="upload" text={lf("Import .hex file") } onClick={() => this.importHexFileDialog() } /> : null }
                                    {this.state.header ? <div className="ui divider"></div> : undefined }
                                    {this.state.header ? <sui.Item role="menuitem" icon='folder' text={this.state.showFiles ? lf("Hide Files") : lf("Show Files") } onClick={() => {
                                        this.setState({ showFiles: !this.state.showFiles });
                                        this.saveSettings();
                                    } } /> : undefined}
                                    {this.state.header ? <sui.Item role="menuitem" icon="disk outline" text={lf("Add Package...") } onClick={() => this.addPackage() } /> : undefined }
                                    {this.state.header ? <sui.Item role="menuitem" icon="setting" text={lf("Project Settings...") } onClick={() => this.setFile(pkg.mainEditorPkg().lookupFile("this/pxt.json")) } /> : undefined}
                                    {this.state.header ? <sui.Item role="menuitem" icon='trash' text={lf("Delete project") } onClick={() => this.removeProject() } /> : undefined}
                                    <div className="ui divider"></div>
                                    <a className="ui item thin only" href="/docs" role="menuitem" target="_blank">
                                        <i className="help icon"></i>
                                        {lf("Help") }
                                    </a>
                                    <LoginBox />
                                    {
                                        // we always need a way to clear local storage, regardless if signed in or not 
                                    }
                                    <sui.Item role="menuitem" icon='sign out' text={lf("Sign out / Reset") } onClick={() => LoginBox.signout() } />
                                    <div className="ui divider"></div>
                                    <a className="ui item" href="https://go.microsoft.com/fwlink/?LinkId=521839" role="menuitem" target="_blank">{lf("Privacy & Cookies")}</a>
                                    <a className="ui item" href="https://go.microsoft.com/fwlink/?LinkID=206977" role="menuitem" target="_blank">{lf("Terms Of Use")}</a>
                                    <sui.Item role="menuitem" text={lf("About...")} onClick={() => this.about()} />
                                </sui.DropdownMenu>
<<<<<<< HEAD
=======
                            </div>   
                            <div className="ui">                         
                                {Cloud.isLoggedIn() ? <sui.Button class="wide only" role="menuitem" icon='user' onClick={() => LoginBox.showUserPropertiesAsync(settings).done() } /> : undefined}
>>>>>>> f71073fd
                            </div>
                            <div className="ui buttons wide only">
                                <sui.DropdownMenu class="floating icon button" icon="help">
                                    {targetTheme.docMenu.map(m => <a className="ui item" key={"docsmenu" + m.path} href={m.path} role="menuitem" target="_blank">{m.name}</a>) }
                                </sui.DropdownMenu>
                            </div>
                        </div>
                        <div className="ui item wide only">
                            <div className="ui massive transparent input">
                                <input
                                    type="text"
                                    placeholder={lf("Pick a name...") }
                                    value={this.state.header ? this.state.header.name : ''}
                                    onChange={(e) => this.updateHeaderName((e.target as any).value) }>
                                </input>
                                <i className="write icon grey"></i>
                            </div>
                        </div>
                        {targetTheme.rightLogo ?
                            <div className="ui item right wide only">
                                <a target="_blank" id="rightlogo" href={targetTheme.logoUrl}><img src={Util.toDataUri(targetTheme.rightLogo) } /></a>
                            </div> : null }
                    </div>
                </div>
                <div id="filelist" className="ui items" role="complementary">
                    {this.state.errorCard ? <div id="errorcard" className="ui item">
                        <codecard.CodeCardView className="fluid top-margin" responsive={true} onClick={this.state.errorCardClick} {...this.state.errorCard} target={pxt.appTarget.id} />
                    </div> : null }
                    <div id="mbitboardview" className={"ui vertical editorFloat " + (this.state.helpCard ? "landscape only " : "") + (this.state.errorCard ? "errored " : "") }>
                    </div>
                    <div className="ui editorFloat landscape only">
                        <logview.LogView ref="logs" />
                    </div>
                    <div className="ui item landscape only">
                        {pxt.appTarget.compile ? <sui.Button icon='xicon microbitdown' class="blue" text={lf("Compile") } onClick={() => this.compile() } /> : ""}
                        <sui.Button key='runbtn' class={this.state.running ? "teal" : "orange"} icon={this.state.running ? "stop" : "play"} text={this.state.running ? lf("Stop") : lf("Play") } onClick={() => this.state.running ? this.stopSimulator() : this.runSimulator() } />
                        {dbgMode && !this.state.running ? <sui.Button key='debugbtn' class='teal' icon="play" text={lf("Debug") } onClick={() => this.runSimulator({ debug: true }) } /> : ''}
                    </div>
                    <FileList parent={this} />
                </div>
                <div id="maineditor" role="main">
                    {this.allEditors.map(e => e.displayOuter()) }
                    {this.state.helpCard ? <div id="helpcard" className="ui editorFloat wide only"><codecard.CodeCardView responsive={true} onClick={this.state.helpCardClick} {...this.state.helpCard} target={pxt.appTarget.id} /></div> : null }
                </div>
                <ScriptSearch parent={this} ref={v => this.scriptSearch = v} />
                <ShareEditor parent={this} ref={v => this.shareEditor = v} />
<<<<<<< HEAD
                <div id="footer" role="footer">
                    <div>
                        { targetTheme.footerLogo ? <a target="_blank" id="footerlogo" href={targetTheme.logoUrl}><img src={Util.toDataUri(targetTheme.footerLogo) } /></a> : (pxt.appTarget.title || pxt.appTarget.name) }
                        <span>v{targetVersion}</span>&nbsp;
                        - <a target="_blank" href="https://github.com/Microsoft/pxt" title="Microsoft Programming Experience Toolkit"><i className='xicon ksempty'/> PXT</a>
                        &nbsp; <span>v{ksVersion}</span>&nbsp;
                        - &copy; Microsoft Corporation 2016
                        - <a target="_blank" href="https://www.microsoft.com/en-us/legal/intellectualproperty/copyright/default.aspx">{lf("Terms of Use") } </a>
                        - <a target="_blank" href="https://privacy.microsoft.com/en-us/privacystatement">{lf("Privacy") }</a>
                    </div>
                </div>
=======
>>>>>>> f71073fd
            </div>
        );
    }
}


function render() {
    ReactDOM.render(<ProjectView/>, $('#content')[0])
}

function getEditor() {
    return theEditor
}

var logoSvgXml = `<svg xmlns='http://www.w3.org/2000/svg' viewBox="0 0 128 128" preserveAspectRatio="xMinYMin"><title>Programming Experience Toolkit logo</title><path fill="#ff7d00" d="M 48.7156,57.6831C 48.7156,59.6258 48.0158,61.2801 46.6154,62.6473C 45.2156,64.0145 43.5373,64.6974 41.5809,64.6974C 39.6251,64.6974 37.9663,64.0145 36.6069,62.6473C 35.2469,61.2801 34.5665,59.6258 34.5665,57.6831C 34.5665,55.7 35.2469,54.0151 36.6069,52.6291C 37.9663,51.2417 39.6251,50.5483 41.5809,50.5483C 43.5373,50.5483 45.2156,51.2417 46.6154,52.6291C 48.0158,54.0151 48.7156,55.7 48.7156,57.6831 Z M 93.4324,57.6831C 93.4324,59.6258 92.7326,61.2801 91.3322,62.6473C 89.9324,64.0145 88.2541,64.6975 86.2977,64.6975C 84.342,64.6975 82.6831,64.0145 81.3237,62.6473C 79.9637,61.2801 79.2834,59.6258 79.2834,57.6831C 79.2834,55.7001 79.9637,54.0152 81.3237,52.6291C 82.6831,51.2417 84.342,50.5484 86.2977,50.5484C 88.2541,50.5484 89.9324,51.2417 91.3322,52.6291C 92.7326,54.0152 93.4324,55.7001 93.4324,57.6831 Z M 27.2559,102.439C 24.5091,102.43 21.9146,101.831 19.5905,100.725C 13.1421,98.316 9.91797,92.9285 9.91797,84.562L 9.91797,67.4895C 9.91797,59.8329 6.61214,55.8157 4.19718e-006,55.4384L 4.19718e-006,48.4268C 6.61214,48.0494 9.91797,43.9532 9.91797,36.1383L 9.91797,19.5404C 9.91797,9.37168 14.5536,3.54519 23.8242,2.06057C 25.3494,1.70022 26.9508,1.53021 28.5964,1.57473L 38.7526,1.57473L 47.0408,1.64846L 52.7508,1.7383L 54.6969,1.81211L 55.3929,1.81211L 55.883,1.90171L 56.5788,2.13894L 56.9267,2.37624L 57.403,2.77688L 58.1769,3.74197L 58.589,5.74579L 58.589,6.31L 58.4471,6.94785C 58.188,7.86151 57.9905,8.03802 57.687,8.78802L 56.6429,11.4297L 54.4909,16.4758L 54.4128,16.7292L 54.3489,16.8766C 54.36,16.854 54.0537,18.3801 54.619,20.0087C 55.1951,21.6374 56.3283,23.2884 58.1769,24.2535C 60.2427,25.3177 60.3514,25.6929 63.9512,25.4557L 64.0151,25.4557C 66.0281,25.3562 66.8883,24.9043 67.3672,24.5804C 67.7793,24.292 67.7679,24.0291 68.7593,23.2147C 69.7475,22.2752 70.2041,18.9958 69.7252,17.6782L 69.7252,17.6045L 65.9752,6.62079L 65.6912,5.90912L 65.6912,5.18142L 65.9752,3.74197L 66.4512,2.77688L 66.9412,2.21259L 67.3672,1.90171L 68.1912,1.501L 68.7593,1.33743L 69.3773,1.24766L 70.7694,1.24766L 74.8034,1.24766L 78.7736,1.33743L 80.1655,1.33743L 80.6556,1.33743L 100.492,1.33743C 101.943,1.33743 103.352,1.50173 104.702,1.81854C 113.622,3.41709 118.082,9.13641 118.082,18.9767L 118.082,36.0492C 118.082,43.706 121.388,47.7231 128,48.1004L 128,55.112C 121.388,55.4893 118.082,59.5855 118.082,67.4005L 118.082,83.9982C 118.082,93.4771 114.054,99.183 105.998,101.116C 104.675,101.597 103.276,101.928 101.826,102.199L 75.3507,102.125L 77.3747,107.899L 77.3747,107.973C 79.0924,112.808 78.2656,118.729 74.3846,122.4L 74.3066,122.474L 74.1647,122.637C 75.0472,121.961 73.6971,123.301 72.2186,124.33C 70.7625,125.33 68.6632,126.17 65.7485,126.333C 61.3774,126.596 58.8441,125.468 56.9062,124.477L 56.8421,124.403C 53.3397,122.55 51.0347,119.37 49.8822,116.062C 48.7599,112.869 48.543,109.55 49.946,106.534L 50.0241,106.207L 51.48,102.6L 27.2559,102.439 Z M 46.8426,94.8082L 54.2,94.9127L 56.1462,94.9865L 56.8423,94.9865L 57.3322,95.0761L 58.028,95.3133L 58.376,95.5507L 58.8522,95.9513L 59.6261,96.9164L 60.0382,98.9202L 60.0382,99.4844L 59.8963,100.122C 59.6372,101.036 59.4398,101.212 59.1364,101.962L 58.0921,104.604L 55.9401,109.65L 55.862,109.904L 55.7982,110.051C 55.8094,110.028 55.5031,111.554 56.0682,113.183C 56.6445,114.812 57.7775,116.463 59.6261,117.428C 61.6919,118.492 61.8006,118.867 65.4004,118.63L 65.4645,118.63C 67.4774,118.531 68.3377,118.079 68.8164,117.755C 69.2285,117.466 69.2171,117.203 70.2085,116.389C 71.1968,115.45 71.6535,112.17 71.1745,110.853L 71.1745,110.779L 67.4245,99.7952L 67.1405,99.0835L 67.1405,98.3558L 67.4245,96.9164L 67.9004,95.9513L 68.3906,95.3871L 68.8164,95.0761L 69.6405,94.6755L 70.2085,94.5118L 70.8267,94.422L 72.2187,94.422L 76.2528,94.422L 100.335,94.5118C 102.24,94.4408 103.923,93.9845 105.343,93.2599C 108.05,91.4841 109.404,88.2204 109.404,83.4688L 109.404,66.6154C 109.404,58.5692 112.465,53.6271 118.586,51.7889L 118.586,51.5515C 112.465,49.8352 109.404,44.9416 109.404,36.871L 109.404,20.2915C 109.404,16.0553 108.665,13.0273 107.186,11.2074L 106.733,10.7103C 105.016,9.67338 102.865,9.02502 100.493,9.02502L 74.7397,8.95121L 73.9017,8.95121L 75.9258,14.7251L 75.9258,14.799C 77.6435,19.6335 76.8167,25.5547 72.9357,29.2255L 72.8577,29.2994L 72.7157,29.4629C 73.5983,28.7863 72.248,30.1265 70.7695,31.1554C 69.3136,32.1558 67.2143,32.9957 64.2995,33.1591C 59.9284,33.4221 57.395,32.2936 55.4572,31.3029L 55.3932,31.2292C 51.8909,29.376 49.5858,26.196 48.4331,22.8873C 47.3112,19.6944 47.0942,16.3762 48.4971,13.3594L 48.575,13.0324L 50.0311,9.42582L 46.9632,9.35209L 38.7531,9.26225L 28.4548,9.26225C 25.8991,9.18282 23.7018,9.77942 21.954,10.7993C 19.7158,12.6595 18.5967,15.7498 18.5967,20.0701L 18.5967,36.9235C 18.5967,44.9698 15.536,49.912 9.41457,51.7501L 9.41457,51.9876C 15.536,53.7039 18.5967,58.5974 18.5967,66.6678L 18.5967,83.2474C 18.5967,87.4836 19.336,90.5116 20.8146,92.3315C 21.3,92.9286 21.9022,93.4317 22.6216,93.8408C 24.0205,94.4158 25.6138,94.7517 27.3215,94.7517L 46.8426,94.8082 Z "/></svg>`;

function initLogin() {
    {
        let qs = core.parseQueryString((location.hash || "#").slice(1).replace(/%23access_token/, "access_token"))
        if (qs["access_token"]) {
            let ex = localStorage["oauthState"]
            if (ex && ex == qs["state"]) {
                window.localStorage["access_token"] = qs["access_token"]
                window.localStorage.removeItem("oauthState")
            }
            location.hash = location.hash.replace(/(%23)?[\#\&\?]*access_token.*/, "")
        }
        Cloud.accessToken = window.localStorage["access_token"] || "";
    }

    {
        let qs = core.parseQueryString((location.hash || "#").slice(1).replace(/%local_token/, "local_token"))
        if (qs["local_token"]) {
            window.localStorage["local_token"] = qs["local_token"]
            location.hash = location.hash.replace(/(%23)?[\#\&\?]*local_token.*/, "")
        }
        Cloud.localToken = window.localStorage["local_token"] || "";
    }
}

function initSerial() {
    if (!pxt.appTarget.serial || !/^http:\/\/localhost/i.test(window.location.href) || !Cloud.localToken)
        return;

    console.log('initializing serial pipe');
    let ws = new WebSocket('ws://localhost:3233/' + Cloud.localToken + '/serial');
    ws.onopen = (ev) => {
        console.log('serial: socket opened');
    }
    ws.onclose = (ev) => {
        console.log('serial: socket closed')
    }
    ws.onmessage = (ev) => {
        try {
            let msg = JSON.parse(ev.data) as pxsim.SimulatorMessage;
            if (msg && msg.type == 'serial')
                window.postMessage(msg, "*")
        }
        catch (e) {
            console.log('unknown message: ' + ev.data);
        }
    }
}

function getsrc() {
    console.log(theEditor.editor.getCurrentSource())
}

function enableInsights(version: string) {
    let ai = (window as any).appInsights;
    if (!ai) return;

    ai.trackPageView();
    let rexp = pxt.reportException;
    pxt.reportException = function (err: any, data: any): void {
        if (rexp) rexp(err, data);
        let props: pxt.U.Map<string> = {};
        if (data)
            for (let k in data)
                props[k] = typeof data[k] === "string" ? data[k] : JSON.stringify(data[k]);
        ai.trackException(err, 'exception', props)
    }
    let re = pxt.reportError;
    pxt.reportError = function (msg: string, data: any): void {
        if (re) re(msg, data);
        try {
            throw msg
        }
        catch (err) {
            let props: pxt.U.Map<string> = {};
            if (data)
                for (let k in data)
                    props[k] = typeof data[k] === "string" ? data[k] : JSON.stringify(data[k]);
            ai.trackException(err, 'error', props)
        }
    }
}

function tickEvent(id: string) {
    let ai = (window as any).appInsights;
    if (!ai) return;
    ai.trackEvent(id);
}

function showIcons() {
    var usedIcons = [
        "cancel", "certificate", "checkmark", "cloud", "cloud upload", "copy", "disk outline", "download",
        "dropdown", "edit", "file outline", "find", "folder", "folder open", "help circle",
        "keyboard", "lock", "play", "puzzle", "search", "setting", "settings",
        "share alternate", "sign in", "sign out", "square", "stop", "translate", "trash", "undo", "upload",
        "user", "wizard",
    ]
    core.confirmAsync({
        header: "Icons",
        htmlBody:
        usedIcons.map(s => `<i style='font-size:2em' class="ui icon ${s}"></i>&nbsp;${s}&nbsp; `).join("\n")
    })
}


function assembleCurrent() {
    compiler.compileAsync({ native: true })
        .then(() => compiler.assemble(getEditor().editorFile.content))
        .then(v => {
            let nums = v.words            
            console.log("[" + nums.map(n => "0x" + n.toString(16)).join(",") + "]")
        })
}


// This is for usage from JS console
let myexports: any = {
    workspace,
    require,
    core,
    getEditor,
    ace,
    compiler,
    pkg,
    getsrc,
    sim: simulator,
    apiAsync: core.apiAsync,
    showIcons,
    assembleCurrent
};
(window as any).E = myexports;

export var ksVersion: string;
export var targetVersion: string;
export var dbgMode: boolean = false;

$(document).ready(() => {
    pxt.setupWebConfig((window as any).pxtConfig);
    let config = pxt.webConfig
    ksVersion = config.pxtVersion;
    targetVersion = config.targetVersion;
    let lang = /lang=([a-z]{2,}(-[A-Z]+)?)/i.exec(window.location.href);
    dbgMode = /dbg=1/i.test(window.location.href);

    enableInsights(ksVersion);
    appcache.init();
    initLogin();

    let hashCmd = ""
    let hashArg = ""
    let hashM = /^#(\w+):(\w+)/.exec(window.location.hash)
    if (hashM) {
        window.location.hash = ""
        hashCmd = hashM[1]
        hashArg = hashM[2]
    }

    let hm = /^(https:\/\/[^/]+)/.exec(window.location.href)
    if (hm) Cloud.apiRoot = hm[1] + "/api/"

    let ws = /ws=(\w+)/.exec(window.location.href)
    if (ws) workspace.setupWorkspace(ws[1])
    else if (Cloud.isLocalHost()) workspace.setupWorkspace("fs");

    const ih = (hex: pxt.cpp.HexFile) => theEditor.importHex(hex);
    Util.httpGetJsonAsync(config.targetCdnUrl + "target.json")
        .then(pkg.setupAppTarget)
        .then(() => cmds.initCommandsAsync())
        .then(() => Util.updateLocalizationAsync((window as any).appCdnRoot, lang ? lang[1] : (navigator.userLanguage || navigator.language)))
        .then(() => {
            return compiler.init();
        })
        .then(() => workspace.initAsync())
        .then(() => {
            $("#loading").remove();
            render()
            workspace.syncAsync().done()
        })
        .then(() => {
            if (hashCmd == "pub" || hashCmd == "edit") {
                let existing = workspace.getHeaders().filter(h => h.pubCurrent && h.pubId == hashArg)[0]
                if (existing) {
                    theEditor.loadHeaderAsync(existing)
                    return null
                } else {
                    return workspace.installByIdAsync(hashArg)
                        .then(hd => {
                            theEditor.loadHeaderAsync(hd)
                        })
                }
            }

            let ent = theEditor.settings.fileHistory.filter(e => !!workspace.getHeader(e.id))[0]
            let hd = workspace.getHeaders()[0]
            if (ent)
                hd = workspace.getHeader(ent.id)
            theEditor.loadHeaderAsync(hd)
            return null
        })
        .then(() => {
            initSerial()
            return pxtwinrt.initAsync(ih);
        })

    document.addEventListener("visibilitychange", ev => {
        theEditor.updateVisibility();
    });

    window.addEventListener("unload", ev => {
        if (theEditor && !LoginBox.signingOut)
            theEditor.saveSettings()
    })

})<|MERGE_RESOLUTION|>--- conflicted
+++ resolved
@@ -149,8 +149,8 @@
             if (this.state.packages) {
                 let p = pkg.mainEditorPkg();
                 p.addDepAsync(scr.scriptname, "*")
-                    .then(r => this.props.parent.loadHeaderAsync(this.props.parent.state.header))
-                    .done();
+                 .then(r => this.props.parent.loadHeaderAsync(this.props.parent.state.header))
+                 .done();
             } else {
                 workspace.installByIdAsync(scr.scriptid)
                     .then(r => this.props.parent.loadHeaderAsync(r))
@@ -342,30 +342,19 @@
         };
         if (!this.settings.fileHistory) this.settings.fileHistory = [];
     }
-
+    
     updateVisibility() {
         let active = document.visibilityState == 'visible';
         console.log(`page visibility: ${active}`)
         this.setState({ active: active})
         if (!active) {
             this.stopSimulator();
-<<<<<<< HEAD
-            this.saveFileAsync()
-                .done(() => this.setState({ active: active }));
-        } else if (this.state.header) {
-            let id = this.state.header.id;
-            workspace.initAsync(pxt.appTarget.id)
-                .then(() => workspace.getHeader(id))
-                .then(h => this.loadHeaderAsync(h))
-                .done(() => this.setState({ active: active }));
-=======
             this.saveFileAsync().done();            
         } else if (workspace.isSessionOutdated()) {
             console.log('workspace changed, reloading...')
             let id = this.state.header ? this.state.header.id : '';            
             workspace.initAsync()
                 .done(() => id ? this.loadHeaderAsync(workspace.getHeader(id)) : Promise.resolve());
->>>>>>> f71073fd
         }
     }
 
@@ -425,8 +414,8 @@
             if (!this.state.active) 
                 return;
             this.runSimulator({ background: true });
-        },
-        3000, false);
+        }, 
+        3000, false);    
     private typecheck() {
         let state = this.editor.snapshotState()
         compiler.typecheckAsync()
@@ -437,7 +426,7 @@
                     if (output && !output.numDiagnosticsOverride
                         && !simulator.driver.debug
                         && (simulator.driver.state == pxsim.SimulatorState.Running || simulator.driver.state == pxsim.SimulatorState.Unloaded))
-                        this.autoRunSimulator();
+                            this.autoRunSimulator();
                 }
             });
     }
@@ -526,7 +515,7 @@
         })
     }
 
-    loadHeaderAsync(h: Header): Promise<void> {
+    loadHeaderAsync(h: Header):Promise<void> {
         if (!h)
             return Promise.resolve()
 
@@ -599,7 +588,7 @@
                 .then(text => {
                     // this is somewhat hacky...
                     this.aceEditor.overrideFile(text)
-                    this.aceEditor.formatCode()
+                    this.aceEditor.formatCode()                    
                 })
             return;
         } else if (data.meta.cloudId == "ks/" + targetId || data.meta.cloudId == "pxt/" + targetId) {
@@ -798,7 +787,7 @@
                 if (!resp.outfiles["microbit.hex"]) {
                     core.warningNotification(lf("Compilation failed, please check your code for errors."));
                     return Promise.resolve()
-                }
+                }                
                 return pxt.commands.deployCoreAsync(resp)
                     .catch(e => {
                         core.warningNotification(lf("Compilation failed, please try again."));
@@ -890,17 +879,15 @@
     }
 
     setErrorCard(card: pxt.CodeCard, onClick?: (e: React.MouseEvent) => boolean) {
-        this.setState({
-            errorCard: card,
-            errorCardClick: onClick
-        })
+        this.setState({ 
+            errorCard: card, 
+            errorCardClick: onClick })
     }
 
     setHelpCard(card: pxt.CodeCard, onClick?: (e: React.MouseEvent) => boolean) {
-        this.setState({
-            helpCard: card,
-            helpCardClick: onClick
-        })
+        this.setState({ 
+            helpCard: card, 
+            helpCardClick: onClick })
     }
 
     updateHeaderName(name: string) {
@@ -945,8 +932,8 @@
                 <div id="menubar" role="banner">
                     <div className="ui borderless small menu" role="menubar">
                         <span id="logo" className="ui item">
-                            {targetTheme.logo || targetTheme.portraitLogo
-                                ? <a target="_blank" href={targetTheme.logoUrl}><img className={`ui logo ${targetTheme.portraitLogo ? " landscape only" : ''}`} src={Util.toDataUri(targetTheme.logo || targetTheme.portraitLogo) } /></a>
+                            {targetTheme.logo || targetTheme.portraitLogo 
+                                ? <a target="_blank" href={targetTheme.logoUrl}><img className={`ui logo ${targetTheme.portraitLogo ? " landscape only" : ''}`} src={Util.toDataUri(targetTheme.logo || targetTheme.portraitLogo) } /></a> 
                                 : <span>{targetTheme.name}</span>}
                             {targetTheme.portraitLogo ? (<a target="_blank" href={targetTheme.logoUrl}><img className='ui logo portrait only' src={Util.toDataUri(targetTheme.portraitLogo) } /></a>) : null }
                         </span>
@@ -968,7 +955,7 @@
                                     {this.state.header ? <div className="ui divider"></div> : undefined }
                                     {this.state.header ? <sui.Item role="menuitem" icon='folder' text={this.state.showFiles ? lf("Hide Files") : lf("Show Files") } onClick={() => {
                                         this.setState({ showFiles: !this.state.showFiles });
-                                        this.saveSettings();
+                                            this.saveSettings();
                                     } } /> : undefined}
                                     {this.state.header ? <sui.Item role="menuitem" icon="disk outline" text={lf("Add Package...") } onClick={() => this.addPackage() } /> : undefined }
                                     {this.state.header ? <sui.Item role="menuitem" icon="setting" text={lf("Project Settings...") } onClick={() => this.setFile(pkg.mainEditorPkg().lookupFile("this/pxt.json")) } /> : undefined}
@@ -976,7 +963,7 @@
                                     <div className="ui divider"></div>
                                     <a className="ui item thin only" href="/docs" role="menuitem" target="_blank">
                                         <i className="help icon"></i>
-                                        {lf("Help") }
+                                        {lf("Help")}
                                     </a>
                                     <LoginBox />
                                     {
@@ -988,12 +975,9 @@
                                     <a className="ui item" href="https://go.microsoft.com/fwlink/?LinkID=206977" role="menuitem" target="_blank">{lf("Terms Of Use")}</a>
                                     <sui.Item role="menuitem" text={lf("About...")} onClick={() => this.about()} />
                                 </sui.DropdownMenu>
-<<<<<<< HEAD
-=======
                             </div>   
                             <div className="ui">                         
                                 {Cloud.isLoggedIn() ? <sui.Button class="wide only" role="menuitem" icon='user' onClick={() => LoginBox.showUserPropertiesAsync(settings).done() } /> : undefined}
->>>>>>> f71073fd
                             </div>
                             <div className="ui buttons wide only">
                                 <sui.DropdownMenu class="floating icon button" icon="help">
@@ -1013,16 +997,16 @@
                             </div>
                         </div>
                         {targetTheme.rightLogo ?
-                            <div className="ui item right wide only">
-                                <a target="_blank" id="rightlogo" href={targetTheme.logoUrl}><img src={Util.toDataUri(targetTheme.rightLogo) } /></a>
-                            </div> : null }
+                        <div className="ui item right wide only">
+                            <a target="_blank" id="rightlogo" href={targetTheme.logoUrl}><img src={Util.toDataUri(targetTheme.rightLogo) } /></a>
+                        </div> : null }
                     </div>
                 </div>
                 <div id="filelist" className="ui items" role="complementary">
                     {this.state.errorCard ? <div id="errorcard" className="ui item">
                         <codecard.CodeCardView className="fluid top-margin" responsive={true} onClick={this.state.errorCardClick} {...this.state.errorCard} target={pxt.appTarget.id} />
-                    </div> : null }
-                    <div id="mbitboardview" className={"ui vertical editorFloat " + (this.state.helpCard ? "landscape only " : "") + (this.state.errorCard ? "errored " : "") }>
+                    </div>  : null }
+                    <div id="mbitboardview" className={"ui vertical editorFloat " + (this.state.helpCard ? "landscape only " : "") + (this.state.errorCard ? "errored " : "")}>
                     </div>
                     <div className="ui editorFloat landscape only">
                         <logview.LogView ref="logs" />
@@ -1040,20 +1024,6 @@
                 </div>
                 <ScriptSearch parent={this} ref={v => this.scriptSearch = v} />
                 <ShareEditor parent={this} ref={v => this.shareEditor = v} />
-<<<<<<< HEAD
-                <div id="footer" role="footer">
-                    <div>
-                        { targetTheme.footerLogo ? <a target="_blank" id="footerlogo" href={targetTheme.logoUrl}><img src={Util.toDataUri(targetTheme.footerLogo) } /></a> : (pxt.appTarget.title || pxt.appTarget.name) }
-                        <span>v{targetVersion}</span>&nbsp;
-                        - <a target="_blank" href="https://github.com/Microsoft/pxt" title="Microsoft Programming Experience Toolkit"><i className='xicon ksempty'/> PXT</a>
-                        &nbsp; <span>v{ksVersion}</span>&nbsp;
-                        - &copy; Microsoft Corporation 2016
-                        - <a target="_blank" href="https://www.microsoft.com/en-us/legal/intellectualproperty/copyright/default.aspx">{lf("Terms of Use") } </a>
-                        - <a target="_blank" href="https://privacy.microsoft.com/en-us/privacystatement">{lf("Privacy") }</a>
-                    </div>
-                </div>
-=======
->>>>>>> f71073fd
             </div>
         );
     }
@@ -1127,29 +1097,29 @@
     if (!ai) return;
 
     ai.trackPageView();
-    let rexp = pxt.reportException;
-    pxt.reportException = function (err: any, data: any): void {
-        if (rexp) rexp(err, data);
-        let props: pxt.U.Map<string> = {};
-        if (data)
-            for (let k in data)
-                props[k] = typeof data[k] === "string" ? data[k] : JSON.stringify(data[k]);
-        ai.trackException(err, 'exception', props)
-    }
-    let re = pxt.reportError;
-    pxt.reportError = function (msg: string, data: any): void {
-        if (re) re(msg, data);
-        try {
-            throw msg
-        }
-        catch (err) {
-            let props: pxt.U.Map<string> = {};
+        let rexp = pxt.reportException;
+        pxt.reportException = function(err: any, data: any): void {
+            if (rexp) rexp(err, data);
+            let props : pxt.U.Map<string> = {};
             if (data)
-                for (let k in data)
+                for(let k in data)
                     props[k] = typeof data[k] === "string" ? data[k] : JSON.stringify(data[k]);
-            ai.trackException(err, 'error', props)
-        }
-    }
+            ai.trackException(err, 'exception', props)
+        }
+        let re = pxt.reportError;
+        pxt.reportError = function(msg: string, data: any): void {
+            if (re) re(msg, data);
+            try {
+                throw msg
+            }
+            catch (err) {
+                let props : pxt.U.Map<string> = {};
+                if (data)
+                    for(let k in data)
+                        props[k] = typeof data[k] === "string" ? data[k] : JSON.stringify(data[k]);
+                ai.trackException(err, 'error', props)
+            }
+        }
 }
 
 function tickEvent(id: string) {
@@ -1173,12 +1143,11 @@
     })
 }
 
-
 function assembleCurrent() {
     compiler.compileAsync({ native: true })
         .then(() => compiler.assemble(getEditor().editorFile.content))
         .then(v => {
-            let nums = v.words            
+            let nums = v.words
             console.log("[" + nums.map(n => "0x" + n.toString(16)).join(",") + "]")
         })
 }
@@ -1272,10 +1241,10 @@
             initSerial()
             return pxtwinrt.initAsync(ih);
         })
-
+      
     document.addEventListener("visibilitychange", ev => {
-        theEditor.updateVisibility();
-    });
+        theEditor.updateVisibility();        
+    });     
 
     window.addEventListener("unload", ev => {
         if (theEditor && !LoginBox.signingOut)
