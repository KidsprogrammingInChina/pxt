/// <reference path="../typings/node/node.d.ts"/>
/// <reference path="../built/pxtlib.d.ts"/>
/// <reference path="../built/pxtsim.d.ts"/>

(global as any).pxt = pxt;

import * as nodeutil from './nodeutil';
import * as crypto from 'crypto';
import * as fs from 'fs';
import * as os from 'os';
import * as path from 'path';
import * as child_process from 'child_process';

import U = pxt.Util;
import Cloud = pxt.Cloud;
import Map = pxt.Map;

import * as server from './server';
import * as build from './buildengine';
import * as commandParser from './commandParser';

let forceCloudBuild = process.env["KS_FORCE_CLOUD"] === "yes"
let forceLocalBuild = process.env["PXT_FORCE_LOCAL"] === "yes"

const p = new commandParser.CommandParser();

function initTargetCommands() {
    let cmdsjs = path.join(nodeutil.targetDir, 'built/cmds.js');
    if (fs.existsSync(cmdsjs)) {
        pxt.debug(`loading cli extensions...`)
        let cli = require.main.require(cmdsjs)
        if (cli.deployCoreAsync) {
            pxt.commands.deployCoreAsync = cli.deployCoreAsync
        }
    }
}

let prevExports = (global as any).savedModuleExports
if (prevExports) {
    module.exports = prevExports
}

export interface UserConfig {
    localToken?: string;
    noAutoBuild?: boolean;
    noAutoStart?: boolean;
    localBuild?: boolean;
}

let reportDiagnostic = reportDiagnosticSimply;
const targetJsPrefix = "var pxtTargetBundle = "

function reportDiagnostics(diagnostics: pxtc.KsDiagnostic[]): void {
    for (const diagnostic of diagnostics) {
        reportDiagnostic(diagnostic);
    }
}

function reportDiagnosticSimply(diagnostic: pxtc.KsDiagnostic): void {
    let output = "";

    if (diagnostic.fileName) {
        output += `${diagnostic.fileName}(${diagnostic.line + 1},${diagnostic.character + 1}): `;
    }

    const category = ts.DiagnosticCategory[diagnostic.category].toLowerCase();
    output += `${category} TS${diagnostic.code}: ${ts.flattenDiagnosticMessageText(diagnostic.messageText, "\n")}`;
    pxt.log(output);
}

function fatal(msg: string): Promise<any> {
    pxt.log("Fatal error: " + msg)
    throw new Error(msg)
}

export let globalConfig: UserConfig = {}

function homePxtDir() {
    return path.join(process.env["HOME"] || process.env["UserProfile"], ".pxt")
}

function cacheDir() {
    return path.join(homePxtDir(), "cache")
}

function configPath() {
    return path.join(homePxtDir(), "config.json")
}

let homeDirsMade = false
function mkHomeDirs() {
    if (homeDirsMade) return
    homeDirsMade = true
    if (!fs.existsSync(homePxtDir()))
        fs.mkdirSync(homePxtDir())
    if (!fs.existsSync(cacheDir()))
        fs.mkdirSync(cacheDir())
}

function saveConfig() {
    mkHomeDirs()
    fs.writeFileSync(configPath(), JSON.stringify(globalConfig, null, 4) + "\n")
}

function initConfig() {
    let atok: string = process.env["PXT_ACCESS_TOKEN"] || process.env["CLOUD_ACCESS_TOKEN"]
    if (fs.existsSync(configPath())) {
        let config = <UserConfig>readJson(configPath())
        globalConfig = config
        const token = passwordGet("pxt");
        if (!atok && token) {
            atok = token
        }
    }

    if (atok) {
        let mm = /^(https?:.*)\?access_token=([\w\.]+)/.exec(atok)
        if (!mm) {
            fatal("Invalid accessToken format, expecting something like 'https://example.com/?access_token=0abcd.XXXX'")
        }
        Cloud.apiRoot = mm[1].replace(/\/$/, "").replace(/\/api$/, "") + "/api/"
        Cloud.accessToken = mm[2]
    }
}

<<<<<<< HEAD
interface KeyTar {
    replacePassword(service: string, account: string, password: string): void;
    getPassword(service: string, account: string): string;
    deletePassword(service: string, account: string): void;
}

function passwordGet(account: string): string {
    try {
        const keytar = require("keytar") as KeyTar;
        return keytar.getPassword("pxt/" + pxt.appTarget.id, account);
    } catch (e) {
        return undefined;
    }
}

function passwordDelete(account: string): void {
    try {
        const keytar = require("keytar") as KeyTar;
        keytar.deletePassword("pxt/" + pxt.appTarget.id, account);
    } catch (e) {
    }
}

function passwordUpdate(account: string, password: string) {
    try {
        const keytar = require("keytar") as KeyTar;
        keytar.replacePassword("pxt/" + pxt.appTarget.id, account, password);
    } catch (e) {
    }
}

export function loginAsync(...args: string[]) {
    const token = args[0];
=======
export function loginAsync(parsed: commandParser.ParsedCommand) {
    const token = parsed.arguments[0];
>>>>>>> 73de9f0c
    if (/^https:\/\//.test(token)) {
        passwordUpdate("pxt", token);
        if (process.env["CLOUD_ACCESS_TOKEN"])
            console.log("You have $CLOUD_ACCESS_TOKEN set; this overrides what you've specified here.")
        console.log("PXT token saved.")
    }
    else if (/^[a-z0-9]{40,}$/.test(token)) {
        passwordUpdate("github", token);
        console.log("GitHub token saved.")
    }
    else {
        let root = Cloud.apiRoot.replace(/api\/$/, "")
        console.log("USAGE:")
        console.log(`  pxt login TOKEN`)
        console.log(`where TOKEN can be a GitHub token or PXT token.`)
        console.log(`* go to https://github.com/settings/tokens/new to obtain the GitHub token for gists.`);
        console.log(`* go to ${root}oauth/gettoken to obtain the PXT token.`)
        return fatal("Bad usage")
    }
    return Promise.resolve()
}

export function logoutAsync() {
    passwordDelete("pxt");
    passwordDelete("github");
    console.log('access tokens removed');
    return Promise.resolve();
}

function searchAsync(...query: string[]) {
    return pxt.packagesConfigAsync()
        .then(config => pxt.github.searchAsync(query.join(" "), config))
        .then(res => {
            for (let r of res) {
                console.log(`${r.fullName}: ${r.description}`)
            }
        })
}

function pkginfoAsync(repopath: string) {
    let parsed = pxt.github.parseRepoId(repopath)
    if (!parsed) {
        console.log('Unknown repo');
        return Promise.resolve();
    }

    const pkgInfo = (cfg: pxt.PackageConfig, tag?: string) => {
        console.log(`name: ${cfg.name}`)
        console.log(`description: ${cfg.description}`)
        console.log(`shareable url: ${pxt.appTarget.appTheme.embedUrl || pxt.appTarget.appTheme.homeUrl}#pub:gh/${parsed.fullName}${tag ? "#" + tag : ""}`)
    }

    return pxt.packagesConfigAsync()
        .then(config => {
            const status = pxt.github.repoStatus(parsed, config);
            console.log(`github org: ${parsed.owner}`);
            if (parsed.tag) console.log(`github tag: ${parsed.tag}`);
            console.log(`package status: ${status == pxt.github.GitRepoStatus.Approved ? "approved" : status == pxt.github.GitRepoStatus.Banned ? "banned" : "neutral"}`)
            if (parsed.tag)
                return pxt.github.downloadPackageAsync(repopath, config)
                    .then(pkg => {
                        let cfg: pxt.PackageConfig = JSON.parse(pkg.files[pxt.CONFIG_NAME])
                        pkgInfo(cfg, parsed.tag)
                        console.log(`size: ${JSON.stringify(pkg.files).length}`)
                    })

            return pxt.github.pkgConfigAsync(parsed.fullName)
                .then(cfg => {
                    pkgInfo(cfg)
                    return pxt.github.listRefsAsync(repopath)
                        .then(tags => {
                            console.log("tags: " + tags.join(", "))
                            return pxt.github.listRefsAsync(repopath, "heads")
                        })
                        .then(heads => {
                            console.log("branches: " + heads.join(", "))
                        })
                })
        })
}

export function pokeRepoAsync(parsed: commandParser.ParsedCommand): Promise<void> {
    const repo = parsed.arguments[0];

    let data = {
        repo: repo,
        getkey: false
    }
    if (parsed.flags["u"]) data.getkey = true
    return Cloud.privatePostAsync("pokerepo", data)
        .then(resp => {
            console.log(resp)
        })
}

export function execCrowdinAsync(cmd: string, ...args: string[]): Promise<void> {
    const prj = process.env[pxt.crowdin.PROJECT_VARIABLE] as string;
    if (!prj) {
        console.log(`crowdin upload skipped, '${pxt.crowdin.PROJECT_VARIABLE}' variable missing`);
        return Promise.resolve();
    }
    const key = process.env[pxt.crowdin.KEY_VARIABLE] as string;
    if (!key) {
        console.log(`crowdin upload skipped, '${pxt.crowdin.KEY_VARIABLE}' variable missing`);
        return Promise.resolve();
    }

    if (!args[0]) throw new Error("filename missing");
    switch (cmd.toLowerCase()) {
        case "upload": return uploadCrowdinAsync(prj, key, args[0]);
        case "download": {
            if (!args[1]) throw new Error("output path missing");
            const fn = path.basename(args[0]);
            return pxt.crowdin.downloadTranslationsAsync(prj, key, args[0], { translatedOnly: true, validatedOnly: false })
                .then(r => {
                    Object.keys(r).forEach(k => {
                        const rtranslations = stringifyTranslations(r[k]);
                        if (!rtranslations) return;

                        nodeutil.mkdirP(path.join(args[1], k));
                        const outf = path.join(args[1], k, fn);
                        console.log(`writing ${outf}`)
                        fs.writeFileSync(
                            outf,
                            rtranslations,
                            "utf8");
                    })
                })
        }
        default: throw new Error("unknown command");
    }
}

function uploadCrowdinAsync(prj: string, key: string, p: string): Promise<void> {
    const fn = path.basename(p);
    const data = JSON.parse(fs.readFileSync(p, "utf8")) as Map<string>;
    console.log(`upload ${fn} (${Object.keys(data).length} strings) to https://crowdin.com/project/${prj}`);
    return pxt.crowdin.uploadTranslationAsync(prj, key, fn, JSON.stringify(data));
}

export function apiAsync(path: string, postArguments?: string): Promise<void> {
    if (postArguments == "delete") {
        return Cloud.privateDeleteAsync(path)
            .then(resp => console.log(resp))
    }

    if (postArguments == "-") {
        return nodeutil.readResAsync(process.stdin)
            .then(buf => buf.toString("utf8"))
            .then(str => apiAsync(path, str))
    }

    if (postArguments && fs.existsSync(postArguments))
        postArguments = fs.readFileSync(postArguments, "utf8");

    let dat = postArguments ? JSON.parse(postArguments) : null
    if (dat)
        console.log("POST", "/api/" + path, JSON.stringify(dat, null, 2))

    return Cloud.privateRequestAsync({
        url: path,
        data: dat
    })
        .then(resp => {
            if (resp.json)
                console.log(JSON.stringify(resp.json, null, 2))
            else console.log(resp.text)
        })
}

function uploadFileAsync(parsed: commandParser.ParsedCommand) {
    const path = parsed.arguments[0];
    let buf = fs.readFileSync(path)
    let mime = U.getMime(path)
    console.log("Upload", path)
    return Cloud.privatePostAsync("upload/files", {
        filename: path,
        encoding: "base64",
        content: buf.toString("base64"),
        contentType: mime
    })
        .then(resp => {
            console.log(resp)
        })
}

let readlineCount = 0
function readlineAsync() {
    process.stdin.resume();
    process.stdin.setEncoding('utf8');
    readlineCount++
    return new Promise<string>((resolve, reject) => {
        process.stdin.once('data', (text: string) => {
            resolve(text)
        })
    })
}

export function queryAsync(msg: string, defl: string) {
    process.stdout.write(`${msg} [${defl}]: `)
    return readlineAsync()
        .then(text => {
            text = text.trim()
            if (!text) return defl
            else return text
        })
}

export function yesNoAsync(msg: string): Promise<boolean> {
    process.stdout.write(msg + " (y/n): ")
    return readlineAsync()
        .then(text => {
            if (text.trim().toLowerCase() == "y")
                return Promise.resolve(true)
            else if (text.trim().toLowerCase() == "n")
                return Promise.resolve(false)
            else return yesNoAsync(msg)
        })
}

function onlyExts(files: string[], exts: string[]) {
    return files.filter(f => exts.indexOf(path.extname(f)) >= 0)
}

function pxtFileList(pref: string) {
    return nodeutil.allFiles(pref + "webapp/public")
        .concat(onlyExts(nodeutil.allFiles(pref + "built/web", 1), [".js", ".css"]))
        .concat(nodeutil.allFiles(pref + "built/web/fonts", 1))
        .concat(nodeutil.allFiles(pref + "built/web/vs", 4))

}

function semverCmp(a: string, b: string) {
    let parse = (s: string) => {
        let v = s.split(/\./).map(parseInt)
        return v[0] * 100000000 + v[1] * 10000 + v[2]
    }
    return parse(a) - parse(b)
}

let readJson = nodeutil.readJson;

function travisAsync() {
    forceCloudBuild = true

    const rel = process.env.TRAVIS_TAG || ""
    const atok = process.env.NPM_ACCESS_TOKEN
    const npmPublish = /^v\d+\.\d+\.\d+$/.exec(rel) && atok;

    if (npmPublish) {
        let npmrc = path.join(process.env.HOME, ".npmrc")
        console.log(`Setting up ${npmrc}`)
        let cfg = "//registry.npmjs.org/:_authToken=" + atok + "\n"
        fs.writeFileSync(npmrc, cfg)
    }

    console.log("TRAVIS_TAG:", rel)

    const branch = process.env.TRAVIS_BRANCH || "local"
    const latest = branch == "master" ? "latest" : "git-" + branch
    // upload locs on build on master
    const uploadLocs = /^master$/.test(process.env.TRAVIS_BRANCH) && /^false$/.test(process.env.TRAVIS_PULL_REQUEST);

    let pkg = readJson("package.json")
    if (pkg["name"] == "pxt-core") {
        let p = npmPublish ? runNpmAsync("publish") : Promise.resolve();
        if (uploadLocs)
            p = p.then(() => execCrowdinAsync("upload", "built/strings.json"));
        return p;
    } else {
        return buildTargetAsync()
            .then(() => checkDocsAsync())
            .then(() => testSnippetsAsync())
            .then(() => {
                if (!process.env.CLOUD_ACCESS_TOKEN) {
                    // pull request, don't try to upload target
                    pxt.log('no token, skipping upload')
                    return Promise.resolve();
                }
                let trg = readLocalPxTarget()
                if (rel)
                    return uploadTargetAsync(trg.id + "/" + rel)
                        .then(() => npmPublish ? runNpmAsync("publish") : Promise.resolve())
                        .then(() => uploadLocs ? uploadTargetTranslationsAsync() : Promise.resolve());
                else
                    return uploadTargetAsync(trg.id + "/" + latest)
                        .then(() => uploadLocs ? uploadTargetTranslationsAsync() : Promise.resolve());
            })
    }
}

function bumpPxtCoreDepAsync() {
    let pkg = readJson("package.json")
    if (pkg["name"] == "pxt-core") return Promise.resolve(pkg)

    let gitPull = Promise.resolve()

    if (fs.existsSync("node_modules/pxt-core/.git")) {
        gitPull = spawnAsync({
            cmd: "git",
            args: ["pull"],
            cwd: "node_modules/pxt-core"
        })
    }

    return gitPull
        .then(() => {
            let kspkg = readJson("node_modules/pxt-core/package.json")
            let currVer = pkg["dependencies"]["pxt-core"]
            let newVer = kspkg["version"]
            if (currVer == newVer) {
                console.log(`Referenced pxt-core dep up to date: ${currVer}`)
                return pkg
            }

            console.log(`Bumping pxt-core dep version: ${currVer} -> ${newVer}`)
            if (currVer != "*" && pxt.semver.strcmp(currVer, newVer) > 0) {
                U.userError("Trying to downgrade pxt-core.")
            }
            pkg["dependencies"]["pxt-core"] = newVer
            fs.writeFileSync("package.json", JSON.stringify(pkg, null, 2) + "\n")
            return runGitAsync("commit", "-m", `Bump pxt-core to ${newVer}`, "--", "package.json")
                .then(() => pkg)
        })
}

function updateAsync() {
    return Promise.resolve()
        .then(() => runGitAsync("pull"))
        .then(() => bumpPxtCoreDepAsync())
        .then(() => runNpmAsync("install"));
}

function justBumpPkgAsync() {
    ensurePkgDir()
    return Promise.resolve()
        .then(() => spawnWithPipeAsync({
            cmd: "git",
            args: ["status", "--porcelain", "--untracked-files=no"]
        }))
        .then(buf => {
            if (buf.length)
                U.userError("Please commit all files to git before running 'pxt bump'")
            return mainPkg.loadAsync()
        })
        .then(() => {
            let v = pxt.semver.parse(mainPkg.config.version)
            v.patch++
            return queryAsync("New version", pxt.semver.stringify(v))
        })
        .then(nv => {
            let v = pxt.semver.parse(nv)
            mainPkg.config.version = pxt.semver.stringify(v)
            mainPkg.saveConfig()
        })
        .then(() => runGitAsync("commit", "-a", "-m", mainPkg.config.version))
        .then(() => runGitAsync("tag", "v" + mainPkg.config.version))
}

function bumpAsync(parsed: commandParser.ParsedCommand) {
    const bumpPxt = !parsed.flags["noupdate"];
    if (fs.existsSync(pxt.CONFIG_NAME))
        return Promise.resolve()
            .then(() => runGitAsync("pull"))
            .then(() => justBumpPkgAsync())
            .then(() => runGitAsync("push", "--tags"))
            .then(() => runGitAsync("push"))
    else if (fs.existsSync("pxtarget.json"))
        return Promise.resolve()
            .then(() => runGitAsync("pull"))
            .then(() => bumpPxt ? bumpPxtCoreDepAsync() : Promise.resolve())
            .then(() => runNpmAsync("version", "patch"))
            .then(() => runGitAsync("push", "--tags"))
            .then(() => runGitAsync("push"))
    else {
        throw U.userError("Couldn't find package or target JSON file; nothing to bump")
    }
}

function runGitAsync(...args: string[]) {
    return spawnAsync({
        cmd: "git",
        args: args,
        cwd: "."
    })
}

function runNpmAsync(...args: string[]) {
    console.log("npm", args);
    return spawnAsync({
        cmd: addCmd("npm"),
        args: args,
        cwd: "."
    })
}

function pkgVersion() {
    let ver = readJson("package.json")["version"]
    let info = travisInfo()
    if (!info.tag)
        ver += "-" + (info.commit ? info.commit.slice(0, 6) : "local")
    return ver
}

function targetFileList() {
    let fp = forkPref()
    let forkFiles = (name: string) => {
        if (fp)
            // make sure for the local files to follow fork files - this is the overriding order
            return nodeutil.allFiles(fp + name).concat(nodeutil.allFiles(name, 8, true))
        else
            return nodeutil.allFiles(name)
    }
    let lst = onlyExts(forkFiles("built"), [".js", ".css", ".json", ".webmanifest"])
        .concat(forkFiles("sim/public"))
    pxt.debug(`target files: ${lst.join('\r\n    ')}`)
    return lst;
}

export function uploadTargetAsync(label: string) {
    return uploadCoreAsync({
        label,
        fileList: pxtFileList(forkPref() + "node_modules/pxt-core/").concat(targetFileList()),
        pkgversion: pkgVersion(),
        fileContent: {}
    })
}

interface UploadOptions {
    fileList: string[];
    pkgversion: string;
    fileContent?: Map<string>;
    label?: string
    legacyLabel?: boolean;
    target?: string;
    localDir?: string;
}

interface BlobReq {
    hash: string;
    content: string;
    encoding: string;
    filename: string; // comment only
    size: number; // ditto
}

type GitTree = Map<GitEntry>;
interface GitEntry {
    hash?: string;
    subtree?: GitTree;
}

interface CommitInfo {
    tree: GitTree;
    parents: string[];
    message: string;
    target: string;
}

function uploadFileName(p: string) {
    return p.replace(/^.*(built\/web\/|\w+\/public\/|built\/)/, "")
}

function gitUploadAsync(opts: UploadOptions, uplReqs: Map<BlobReq>) {
    let reqs = U.unique(U.values(uplReqs), r => r.hash)
    console.log("Asking for", reqs.length, "hashes")
    return Promise.resolve()
        .then(() => Cloud.privatePostAsync("upload/status", {
            hashes: reqs.map(r => r.hash)
        }))
        .then(resp => {
            let missing = U.toDictionary(resp.missing as string[], s => s)
            let missingReqs = reqs.filter(r => !!U.lookup(missing, r.hash))
            let size = 0
            for (let r of missingReqs) size += r.size
            console.log("files missing: ", missingReqs.length, size, "bytes")
            return Promise.map(missingReqs,
                r => Cloud.privatePostAsync("upload/blob", r)
                    .then(() => {
                        console.log(r.filename + ": OK," + r.size + " " + r.hash)
                    }))
        })
        .then(() => {
            let roottree: Map<GitEntry> = {}
            let get = (tree: GitTree, path: string): GitEntry => {
                let subt = U.lookup(tree, path)
                if (!subt)
                    subt = tree[path] = {}
                return subt
            }
            let lookup = (tree: GitTree, path: string): GitEntry => {
                let m = /^([^\/]+)\/(.*)/.exec(path)
                if (m) {
                    let subt = get(tree, m[1])
                    U.assert(!subt.hash)
                    if (!subt.subtree) subt.subtree = {}
                    return lookup(subt.subtree, m[2])
                } else {
                    return get(tree, path)
                }
            }
            for (let fn of Object.keys(uplReqs)) {
                let e = lookup(roottree, fn)
                e.hash = uplReqs[fn].hash
            }
            let info = travisInfo()
            let data: CommitInfo = {
                message: "Upload from " + info.commitUrl,
                parents: [],
                target: pxt.appTarget.id,
                tree: roottree,
            }
            console.log("Creating commit...")
            return Cloud.privatePostAsync("upload/commit", data)
        })
        .then(res => {
            console.log("Commit:", res)
            return uploadToGitRepoAsync(opts, uplReqs)
        })
}

function uploadToGitRepoAsync(opts: UploadOptions, uplReqs: Map<BlobReq>) {
    let label = opts.label
    if (!label) return Promise.resolve()
    let tid = pxt.appTarget.id
    if (U.startsWith(label, tid + "/"))
        label = label.slice(tid.length + 1)
    if (!/^v\d/.test(label))
        return Promise.resolve()
    let repoUrl = process.env["PXT_RELEASE_REPO"]
    if (!repoUrl) {
        console.log("no $PXT_RELEASE_REPO variable; not uploading label " + label)
        return Promise.resolve()
    }
    nodeutil.mkdirP("tmp")
    let trgPath = "tmp/releases"
    let mm = /^https:\/\/([^:]+):([^@]+)@([^\/]+)(.*)/.exec(repoUrl)
    if (!mm) {
        U.userError("wrong format for $PXT_RELEASE_REPO")
    }

    let user = mm[1]
    let pass = mm[2]
    let host = mm[3]
    let netRcLine = `machine ${host} login ${user} password ${pass}\n`
    repoUrl = `https://${user}@${host}${mm[4]}`

    let homePath = process.env["HOME"] || process.env["UserProfile"]
    let netRcPath = path.join(homePath, /^win/.test(process.platform) ? "_netrc" : ".netrc")
    let prevNetRc = fs.existsSync(netRcPath) ? fs.readFileSync(netRcPath, "utf8") : null
    let newNetRc = prevNetRc ? prevNetRc + "\n" + netRcLine : netRcLine
    console.log("Adding credentials to " + netRcPath)
    fs.writeFileSync(netRcPath, newNetRc, {
        encoding: "utf8",
        mode: '600'
    })

    let cuser = process.env["USER"] || ""
    if (cuser && !/travis/.test(cuser))
        user += "-" + cuser

    let cred = [
        "-c", "credential.helper=",
        "-c", "user.name=" + user,
        "-c", "user.email=" + user + "@build.pxt.io",
    ]
    let gitAsync = (args: string[]) => spawnAsync({
        cmd: "git",
        cwd: trgPath,
        args: cred.concat(args)
    })
    let info = travisInfo()
    return Promise.resolve()
        .then(() => {
            if (fs.existsSync(trgPath)) {
                let cfg = fs.readFileSync(trgPath + "/.git/config", "utf8")
                if (cfg.indexOf("url = " + repoUrl) > 0) {
                    return gitAsync(["pull", "--depth=3"])
                } else {
                    throw U.userError(trgPath + " already exists; please remove it")
                }
            } else {
                return spawnAsync({
                    cmd: "git",
                    args: cred.concat(["clone", "--depth", "3", repoUrl, trgPath]),
                    cwd: "."
                })
            }
        })
        .then(() => {
            for (let u of U.values(uplReqs)) {
                let fpath = path.join(trgPath, u.filename)
                nodeutil.mkdirP(path.dirname(fpath))
                fs.writeFileSync(fpath, u.content, u.encoding)
            }
            // make sure there's always something to commit
            fs.writeFileSync(trgPath + "/stamp.txt", new Date().toString())
        })
        .then(() => gitAsync(["add", "."]))
        .then(() => gitAsync(["commit", "-m", "Release " + label + " from " + info.commitUrl]))
        .then(() => gitAsync(["tag", label]))
        .then(() => gitAsync(["push"]))
        .then(() => gitAsync(["push", "--tags"]))
        .then(() => {
        })
        .finally(() => {
            if (prevNetRc == null) {
                console.log("Removing " + netRcPath)
                fs.unlinkSync(netRcPath)
            } else {
                console.log("Restoring " + netRcPath)
                fs.writeFileSync(netRcPath, prevNetRc, {
                    mode: '600'
                })
            }
        })
}

function uploadArtFile(fn: string): string {
    if (!fn || /^(https?|data):/.test(fn)) return fn; // nothing to do

    return "@pxtCdnUrl@/blob/" + gitHash(fs.readFileSync("docs" + fn)) + "" + fn;
}

function gitHash(buf: Buffer) {
    let hash = crypto.createHash("sha1")
    hash.update(new Buffer("blob " + buf.length + "\u0000"))
    hash.update(buf)
    return hash.digest("hex")
}

function uploadCoreAsync(opts: UploadOptions) {
    let liteId = "<none>"

    let targetConfig = readLocalPxTarget();
    let defaultLocale = targetConfig.appTheme.defaultLocale;
    let hexCache = path.join("built", "hexcache");
    let hexFiles: string[] = [];

    if (fs.existsSync(hexCache)) {
        hexFiles = fs.readdirSync(hexCache)
            .filter(f => /\.hex$/.test(f))
            .map((f) => `@cdnUrl@/compile/${f}`);
        pxt.log(`hex cache:\n\t${hexFiles.join('\n\t')}`)
    }

    let replacements: Map<string> = {
        "/sim/simulator.html": "@simUrl@",
        "/sim/siminstructions.html": "@partsUrl@",
        "/sim/sim.webmanifest": "@relprefix@webmanifest",
        "/embed.js": "@targetUrl@@relprefix@embed",
        "/cdn/": "@pxtCdnUrl@",
        "/doccdn/": "@pxtCdnUrl@",
        "/sim/": "@targetCdnUrl@",
        "data-manifest=\"\"": "@manifest@",
        "var pxtConfig = null": "var pxtConfig = @cfg@",
        "@defaultLocaleStrings@": defaultLocale ? "@pxtCdnUrl@" + "locales/" + defaultLocale + "/strings.json" : "",
        "@cachedHexFiles@": hexFiles.length ? hexFiles.join("\n") : ""
    }

    if (opts.localDir) {
        let cfg: pxt.WebConfig = {
            "relprefix": opts.localDir,
            "workerjs": opts.localDir + "worker.js",
            "tdworkerjs": opts.localDir + "tdworker.js",
            "monacoworkerjs": opts.localDir + "monacoworker.js",
            "pxtVersion": opts.pkgversion,
            "pxtRelId": "",
            "pxtCdnUrl": opts.localDir,
            "targetVersion": opts.pkgversion,
            "targetRelId": "",
            "targetCdnUrl": opts.localDir,
            "targetUrl": "",
            "targetId": opts.target,
            "simUrl": opts.localDir + "simulator.html",
            "partsUrl": opts.localDir + "siminstructions.html",
            "runUrl": opts.localDir + "run.html",
            "docsUrl": opts.localDir + "docs.html",
            "isStatic": true,
        }
        replacements = {
            "/embed.js": opts.localDir + "embed.js",
            "/cdn/": opts.localDir,
            "/doccdn/": opts.localDir,
            "/sim/": opts.localDir,
            "@workerjs@": `${opts.localDir}worker.js\n# ver ${new Date().toString()}`,
            //"data-manifest=\"\"": `manifest="${opts.localDir}release.manifest"`,
            "var pxtConfig = null": "var pxtConfig = " + JSON.stringify(cfg, null, 4),
            "@defaultLocaleStrings@": "",
            "@cachedHexFiles@": ""
        }
    }

    let replFiles = [
        "index.html",
        "embed.js",
        "run.html",
        "docs.html",
        "siminstructions.html",
        "release.manifest",
        "worker.js",
        "tdworker.js",
        "monacoworker.js",
        "simulator.html",
        "sim.manifest",
        "sim.webmanifest",
    ]

    nodeutil.mkdirP("built/uploadrepl")

    let uplReqs: Map<BlobReq> = {}

    let uploadFileAsync = (p: string) => {
        let rdf: Promise<Buffer> = null
        if (opts.fileContent) {
            let s = U.lookup(opts.fileContent, p)
            if (s != null)
                rdf = Promise.resolve(new Buffer(s, "utf8"))
        }
        if (!rdf) {
            if (!fs.existsSync(p))
                return;
            rdf = readFileAsync(p)
        }

        let fileName = uploadFileName(p)
        let mime = U.getMime(p)
        let isText = /^(text\/.*|application\/.*(javascript|json))$/.test(mime)
        let content = ""
        let data: Buffer;
        return rdf.then((rdata: Buffer) => {
            data = rdata;
            if (isText) {
                content = data.toString("utf8")
                if (fileName == "index.html") {
                    content = server.expandHtml(content)
                }

                if (replFiles.indexOf(fileName) >= 0) {
                    for (let from of Object.keys(replacements)) {
                        content = U.replaceAll(content, from, replacements[from])
                    }
                    if (opts.localDir) {
                        data = new Buffer(content, "utf8")
                    } else {
                        // save it for developer inspection
                        fs.writeFileSync("built/uploadrepl/" + fileName, content)
                    }
                } else if (fileName == "target.json" || fileName == "target.js") {
                    let isJs = fileName == "target.js"
                    if (isJs) content = content.slice(targetJsPrefix.length)
                    let trg: pxt.TargetBundle = JSON.parse(content)
                    if (opts.localDir) {
                        for (let e of trg.appTheme.docMenu)
                            if (e.path[0] == "/") {
                                e.path = opts.localDir + "docs" + e.path + ".html"
                            }
                        trg.appTheme.logoUrl = opts.localDir
                        trg.appTheme.homeUrl = opts.localDir
                        data = new Buffer(JSON.stringify(trg, null, 2), "utf8")
                    } else {
                        // expand usb help pages
                        (trg.appTheme.usbHelp || [])
                            .forEach(h => h.path = uploadArtFile(h.path));
                        trg.appTheme.appLogo = uploadArtFile(trg.appTheme.appLogo);
                        trg.appTheme.cardLogo = uploadArtFile(trg.appTheme.cardLogo)
                        content = JSON.stringify(trg, null, 2);
                        if (isJs)
                            content = targetJsPrefix + content
                    }
                }
            } else {
                content = data.toString("base64")
            }
            return Promise.resolve()
        }).then(() => {

            if (opts.localDir) {
                let fn = path.join(builtPackaged + opts.localDir, fileName)
                nodeutil.mkdirP(path.dirname(fn))
                return writeFileAsync(fn, data)
            }

            let req = {
                encoding: isText ? "utf8" : "base64",
                content,
                hash: "",
                filename: fileName,
                size: 0
            }
            let buf = new Buffer(req.content, req.encoding)
            req.size = buf.length
            req.hash = gitHash(buf)
            uplReqs[fileName] = req
            return Promise.resolve()
        })
    }

    // only keep the last version of each uploadFileName()
    opts.fileList = U.values(U.toDictionary(opts.fileList, uploadFileName))

    if (opts.localDir)
        return Promise.map(opts.fileList, uploadFileAsync, { concurrency: 15 })
            .then(() => {
                console.log("Release files written to", path.resolve(builtPackaged + opts.localDir))
            })

    return Promise.map(opts.fileList, uploadFileAsync, { concurrency: 15 })
        .then(() => gitUploadAsync(opts, uplReqs))
}

function readLocalPxTarget() {
    if (!fs.existsSync("pxtarget.json")) {
        console.error("This command requires pxtarget.json in current directory.")
        process.exit(1)
    }
    nodeutil.setTargetDir(process.cwd())
    let cfg: pxt.TargetBundle = readJson("pxtarget.json")
    if (forkPref()) {
        let cfgF: pxt.TargetBundle = readJson(forkPref() + "pxtarget.json")
        U.jsonMergeFrom(cfgF, cfg)
        return cfgF
    }
    return cfg
}

function forEachBundledPkgAsync(f: (pkg: pxt.MainPackage, dirname: string) => Promise<void>, includeProjects: boolean = false) {
    let prev = process.cwd()
    let folders = pxt.appTarget.bundleddirs;

    if (includeProjects) {
        let projects = nodeutil.allFiles("libs", 1, /*allowMissing*/ false, /*includeDirs*/ true).filter(f => /prj$/.test(f));
        folders = folders.concat(projects);
    }

    return Promise.mapSeries(folders, (dirname) => {
        process.chdir(path.join(nodeutil.targetDir, dirname))
        mainPkg = new pxt.MainPackage(new Host())
        return f(mainPkg, dirname);
    })
        .finally(() => process.chdir(prev))
        .then(() => { });
}

export interface SpawnOptions {
    cmd: string;
    args: string[];
    cwd?: string;
    shell?: boolean;
    pipe?: boolean;
}

export function spawnAsync(opts: SpawnOptions) {
    opts.pipe = false
    return spawnWithPipeAsync(opts)
        .then(() => { })
}

export function spawnWithPipeAsync(opts: SpawnOptions) {
    if (opts.pipe === undefined) opts.pipe = true
    let info = opts.cmd + " " + opts.args.join(" ")
    if (opts.cwd && opts.cwd != ".") info = "cd " + opts.cwd + "; " + info
    console.log("[run] " + info)
    return new Promise<Buffer>((resolve, reject) => {
        let ch = child_process.spawn(opts.cmd, opts.args, {
            cwd: opts.cwd,
            env: process.env,
            stdio: opts.pipe ? [process.stdin, "pipe", process.stderr] : "inherit",
            shell: opts.shell || false
        } as any)
        let bufs: Buffer[] = []
        if (opts.pipe)
            ch.stdout.on('data', (buf: Buffer) => {
                bufs.push(buf)
                process.stdout.write(buf)
            })
        ch.on('close', (code: number) => {
            if (code != 0)
                reject(new Error("Exit code: " + code + " from " + info))
            resolve(Buffer.concat(bufs))
        });
    })
}

function maxMTimeAsync(dirs: string[]) {
    let max = 0
    return Promise.map(dirs, dn => readDirAsync(dn)
        .then(files => Promise.map(files, fn => statAsync(path.join(dn, fn))
            .then(st => {
                max = Math.max(st.mtime.getTime(), max)
            }))))
        .then(() => max)
}

export function buildTargetAsync(): Promise<void> {
    if (pxt.appTarget.forkof || pxt.appTarget.id == "core")
        return buildTargetCoreAsync()
    return simshimAsync()
        .then(() => buildFolderAsync('sim'))
        .then(buildTargetCoreAsync)
        .then(buildSemanticUIAsync)
        .then(() => buildFolderAsync('cmds', true))
        .then(() => buildFolderAsync('server', true))
}

function buildFolderAsync(p: string, optional?: boolean): Promise<void> {
    if (!fs.existsSync(p + "/tsconfig.json")) {
        if (!optional) U.userError(`${p}/tsconfig.json not found`);
        return Promise.resolve()
    }

    if (!fs.existsSync("node_modules/typescript")) {
        U.userError("Oops, typescript does not seem to be installed, did you run 'npm install'?");
    }

    console.log(`building ${p}...`)
    dirsToWatch.push(p)
    return spawnAsync({
        cmd: "node",
        args: ["../node_modules/typescript/bin/tsc"],
        cwd: p
    })
}

function addCmd(name: string) {
    return name + (/^win/.test(process.platform) ? ".cmd" : "")
}

function buildPxtAsync(includeSourceMaps = false): Promise<string[]> {
    let ksd = "node_modules/pxt-core"
    if (!fs.existsSync(ksd + "/pxtlib/main.ts")) return Promise.resolve([]);

    console.log(`building ${ksd}...`);
    return spawnAsync({
        cmd: addCmd("jake"),
        args: includeSourceMaps ? ["sourceMaps=true"] : [],
        cwd: ksd
    }).then(() => {
        console.log("local pxt-core built.")
        return [ksd]
    }, e => {
        buildFailed("local pxt-core build FAILED", e)
        return [ksd]
    });
}

let dirsToWatch: string[] = []

function travisInfo() {
    return {
        branch: process.env['TRAVIS_BRANCH'],
        tag: process.env['TRAVIS_TAG'],
        commit: process.env['TRAVIS_COMMIT'],
        commitUrl: !process.env['TRAVIS_COMMIT'] ? undefined :
            "https://github.com/" + process.env['TRAVIS_REPO_SLUG'] + "/commits/" + process.env['TRAVIS_COMMIT'],
    }
}

function buildWebManifest(cfg: pxt.TargetBundle) {
    let webmanifest: any = {
        "lang": "en",
        "dir": "ltr",
        "name": cfg.name,
        "short_name": cfg.name,
        "icons": [
            {
                "src": "\/static\/icons\/android-chrome-36x36.png",
                "sizes": "36x36",
                "type": "image\/png",
                "density": 0.75
            },
            {
                "src": "\/static\/icons\/android-chrome-48x48.png",
                "sizes": "48x48",
                "type": "image\/png",
                "density": 1
            },
            {
                "src": "\/static\/icons\/android-chrome-72x72.png",
                "sizes": "72x72",
                "type": "image\/png",
                "density": 1.5
            },
            {
                "src": "\/static\/icons\/android-chrome-96x96.png",
                "sizes": "96x96",
                "type": "image\/png",
                "density": 2
            },
            {
                "src": "\/static\/icons\/android-chrome-144x144.png",
                "sizes": "144x144",
                "type": "image\/png",
                "density": 3
            },
            {
                "src": "\/static\/icons\/android-chrome-192x192.png",
                "sizes": "192x192",
                "type": "image\/png",
                "density": 4
            }
        ],
        "scope": "/",
        "start_url": "/",
        "display": "standalone",
        "orientation": "landscape"
    }
    let diskManifest: any = {}
    if (fs.existsSync("webmanifest.json"))
        diskManifest = nodeutil.readJson("webmanifest.json")
    U.jsonCopyFrom(webmanifest, diskManifest)
    return webmanifest;
}

function saveThemeJson(cfg: pxt.TargetBundle) {
    cfg.appTheme.id = cfg.id
    cfg.appTheme.title = cfg.title
    cfg.appTheme.name = cfg.name
    cfg.appTheme.description = cfg.description

    // expand logo
    let logos = (cfg.appTheme as any as Map<string>);
    Object.keys(logos)
        .filter(k => /logo$/i.test(k) && /^\.\//.test(logos[k]))
        .forEach(k => {
            let fn = path.join('./docs', logos[k]);
            console.log(`importing ${fn}`)
            let b = fs.readFileSync(fn)
            let mimeType = '';
            if (/\.svg$/i.test(fn)) mimeType = "image/svg+xml";
            else if (/\.png$/i.test(fn)) mimeType = "image/png";
            else if (/\.jpe?g$/i.test(fn)) mimeType = "image/jpeg";
            if (mimeType) logos[k] = `data:${mimeType};base64,${b.toString('base64')}`;
            else logos[k] = b.toString('utf8');
        })

    if (!cfg.appTheme.htmlDocIncludes)
        cfg.appTheme.htmlDocIncludes = {}

    cfg.appTheme.locales = {}

    let lpath = "docs/_locales"
    if (fs.existsSync(lpath)) {
        for (let loc of fs.readdirSync(lpath)) {
            let fn = lpath + "/" + loc + "/_theme.json"
            if (fs.existsSync(fn))
                cfg.appTheme.locales[loc.toLowerCase()] = readJson(fn)
        }
    }

    if (fs.existsSync("built/templates.json")) {
        cfg.appTheme.htmlTemplates = readJson("built/templates.json")
    }

    nodeutil.mkdirP("built");
    fs.writeFileSync("built/theme.json", JSON.stringify(cfg.appTheme, null, 2))
}

let forkPref = server.forkPref

function buildSemanticUIAsync() {
    if (!fs.existsSync(path.join("theme", "style.less")) ||
        !fs.existsSync(path.join("theme", "theme.config")))
        return Promise.resolve();

    let dirty = !fs.existsSync("built/web/semantic.css");
    if (!dirty) {
        const csstime = fs.statSync("built/web/semantic.css").mtime;
        dirty = nodeutil.allFiles("theme")
            .map(f => fs.statSync(f))
            .some(stat => stat.mtime > csstime);
    }

    if (!dirty) return Promise.resolve();

    nodeutil.mkdirP(path.join("built", "web"));
    return spawnAsync({
        cmd: "node",
        args: ["node_modules/less/bin/lessc", "theme/style.less", "built/web/semantic.css", "--include-path=node_modules/semantic-ui-less:node_modules/pxt-core/theme:theme/foo/bar"]
    }).then(() => {
        let fontFile = fs.readFileSync("node_modules/semantic-ui-less/themes/default/assets/fonts/icons.woff")
        let url = "url(data:application/font-woff;charset=utf-8;base64,"
            + fontFile.toString("base64") + ") format('woff')"
        let semCss = fs.readFileSync('built/web/semantic.css', "utf8")
        semCss = semCss.replace('src: url("fonts/icons.eot");', "")
            .replace(/src:.*url\("fonts\/icons\.woff.*/g, "src: " + url + ";")
        fs.writeFileSync('built/web/semantic.css', semCss)
    })
}

function buildWebStringsAsync() {
    fs.writeFileSync("built/webstrings.json", JSON.stringify(webstringsJson(), null, 4))
    return Promise.resolve()
}

function updateDefaultProjects(cfg: pxt.TargetBundle) {
    let defaultProjects = [
        pxt.BLOCKS_PROJECT_NAME,
        pxt.JAVASCRIPT_PROJECT_NAME
    ];

    nodeutil.allFiles("libs", 1, /*allowMissing*/ false, /*includeDirs*/ true)
        .filter((f) => {
            return defaultProjects.indexOf(path.basename(f)) !== -1;
        })
        .forEach((projectPath) => {
            let projectId = path.basename(projectPath);
            let newProject: pxt.ProjectTemplate = {
                id: projectId,
                config: {
                    name: "",
                    dependencies: {},
                    files: []
                },
                files: {}
            };

            nodeutil.allFiles(projectPath).forEach((f) => {
                let relativePath = path.relative(projectPath, f); // nodeutil.allFiles returns libs/blocksprj/path_to_file, this removes libs/blocksprj/
                let fileName = path.basename(relativePath);

                if (/^((built)|(pxt_modules)|(node_modules))[\/\\]/.test(relativePath) || fileName === "tsconfig.json") {
                    return;
                }

                if (fileName === "pxt.json") {
                    newProject.config = nodeutil.readJson(f);
                    U.iterMap(newProject.config.dependencies, (k, v) => {
                        if (/^file:/.test(v)) {
                            newProject.config.dependencies[k] = "*";
                        }
                    });
                } else {
                    newProject.files[relativePath] = fs.readFileSync(f, "utf8").replace(/\r\n/g, "\n");
                }
            });

            (<any>cfg)[projectId] = newProject;
        });
}

function buildTargetCoreAsync() {
    let previousForceCloudBuild = forceCloudBuild;
    let cfg = readLocalPxTarget()
    updateDefaultProjects(cfg);
    cfg.bundledpkgs = {}
    pxt.setAppTarget(cfg);
    let statFiles: Map<number> = {}
    let isFork = !!pxt.appTarget.forkof
    if (isFork)
        forceCloudBuild = true
    cfg.bundleddirs = cfg.bundleddirs.map(s => forkPref() + s)
    dirsToWatch = cfg.bundleddirs.slice()
    if (!isFork && pxt.appTarget.id != "core") {
        dirsToWatch.push("sim"); // simulator
        if (fs.existsSync("theme")) {
            dirsToWatch.push("theme"); // simulator
            dirsToWatch.push(path.join("theme", "site", "globals")); // simulator
        }
        dirsToWatch = dirsToWatch.concat(
            fs.readdirSync("sim")
                .map(p => path.join("sim", p))
                .filter(p => fs.statSync(p).isDirectory()));
    }

    let hexCachePath = path.resolve(process.cwd(), "built", "hexcache");
    nodeutil.mkdirP(hexCachePath);

    console.log(`building target.json in ${process.cwd()}...`)
    return forEachBundledPkgAsync((pkg, dirname) => {
        pxt.log(`building in ${dirname}`);
        let isPrj = /prj$/.test(dirname);

        if (isPrj) {
            forceCloudBuild = true;
        } else {
            forceCloudBuild = previousForceCloudBuild;
        }

        return pkg.filesToBePublishedAsync(true)
            .then(res => {
                cfg.bundledpkgs[path.basename(dirname)] = res
            })
            .then(testForBuildTargetAsync)
            .then((compileOpts) => {
                // For the projects, we need to save the base HEX file to the offline HEX cache
                if (isPrj) {
                    if (!compileOpts) {
                        console.error(`Failed to extract HEX image for project ${dirname}`);
                        return;
                    }

                    // Place the base HEX image in the hex cache if necessary
                    let sha = compileOpts.extinfo.sha;
                    let hex: string[] = compileOpts.hexinfo.hex;
                    let hexFile = path.join(hexCachePath, sha + ".hex");

                    if (fs.existsSync(hexFile)) {
                        pxt.log(`HEX image already in offline cache for project ${dirname}`);
                    } else {
                        fs.writeFileSync(hexFile, hex.join(os.EOL));
                        pxt.log(`Created HEX image in offline cache for project ${dirname}: ${hexFile}`);
                    }
                }
            })
    }, /*includeProjects*/ true)
        .finally(() => {
            forceCloudBuild = previousForceCloudBuild;
        })
        .then(() => {
            let info = travisInfo()
            cfg.versions = {
                branch: info.branch,
                tag: info.tag,
                commits: info.commitUrl,
                target: readJson("package.json")["version"],
                pxt: pxt.appTarget.id == "core" ?
                    readJson("package.json")["version"] :
                    readJson(forkPref() + "node_modules/pxt-core/package.json")["version"],
            }

            saveThemeJson(cfg)

            const webmanifest = buildWebManifest(cfg)
            const targetjson = JSON.stringify(cfg, null, 2)
            fs.writeFileSync("built/target.json", targetjson)
            fs.writeFileSync("built/target.js", targetJsPrefix + targetjson)
            pxt.appTarget = cfg; // make sure we're using the latest version
            let targetlight = U.flatClone(cfg)
            delete targetlight.bundleddirs
            delete targetlight.bundledpkgs
            delete targetlight.appTheme
            const targetlightjson = JSON.stringify(targetlight, null, 2);
            fs.writeFileSync("built/targetlight.json", targetlightjson)
            fs.writeFileSync("built/sim.webmanifest", JSON.stringify(webmanifest, null, 2))
        })
        .then(() => {
            console.log("target.json built.")
        })
}

function buildAndWatchAsync(f: () => Promise<string[]>): Promise<void> {
    let currMtime = Date.now()
    return f()
        .then(dirs => {
            if (globalConfig.noAutoBuild) return
            console.log('watching ' + dirs.join(', ') + '...');
            let loop = () => {
                Promise.delay(1000)
                    .then(() => maxMTimeAsync(dirs))
                    .then(num => {
                        if (num > currMtime) {
                            currMtime = num
                            f()
                                .then(d => {
                                    dirs = d
                                    U.nextTick(loop)
                                })
                        } else {
                            U.nextTick(loop)
                        }
                    })
            }
            U.nextTick(loop)
        })

}

function buildFailed(msg: string, e: any) {
    console.log("")
    console.log("***")
    console.log("*** Build failed: " + msg)
    console.log(e.stack)
    console.log("***")
    console.log("")
}

function buildAndWatchTargetAsync(includeSourceMaps = false) {
    if (forkPref() && fs.existsSync("pxtarget.json")) {
        console.log("Assuming target fork; building once.")
        return buildTargetAsync()
    }

    if (!fs.existsSync("sim/tsconfig.json")) {
        console.log("No sim/tsconfig.json; assuming npm installed package")
        return Promise.resolve()
    }

    return buildAndWatchAsync(() => buildPxtAsync(includeSourceMaps)
        .then(() => buildTargetAsync().then(r => { }, e => {
            buildFailed("target build failed: " + e.message, e)
        }))
        .then(() => buildTargetDocsAsync(false, true).then(r => { }, e => {
            buildFailed("target build failed: " + e.message, e)
        }))
        .then(() => [path.resolve("node_modules/pxt-core")].concat(dirsToWatch)));
}

let builtPackaged = "built/packaged"

function renderDocs(localDir: string) {
    let dst = path.resolve(builtPackaged + localDir)

    nodeutil.cpR("node_modules/pxt-core/docfiles", dst + "/docfiles")
    if (fs.existsSync("docfiles"))
        nodeutil.cpR("docfiles", dst + "/docfiles")

    let webpath = localDir
    let docsTemplate = server.expandDocFileTemplate("docs.html")
    docsTemplate = U.replaceAll(docsTemplate, "/cdn/", webpath)
    docsTemplate = U.replaceAll(docsTemplate, "/doccdn/", webpath)
    docsTemplate = U.replaceAll(docsTemplate, "/docfiles/", webpath + "docfiles/")
    docsTemplate = U.replaceAll(docsTemplate, "/--embed", webpath + "embed.js")

    let dirs: Map<boolean> = {}
    for (const f of nodeutil.allFiles("docs", 8)) {
        let dd = path.join(dst, f)
        let dir = path.dirname(dd)
        if (!U.lookup(dirs, dir)) {
            nodeutil.mkdirP(dir)
            dirs[dir] = true
        }
        let buf = fs.readFileSync(f)
        if (/\.(md|html)$/.test(f)) {
            let str = buf.toString("utf8")
            let path = f.slice(5).split(/\//)
            let bc = path.map((e, i) => {
                return {
                    href: "/" + path.slice(0, i + 1).join("/"),
                    name: e
                }
            })
            let html = ""
            if (U.endsWith(f, ".md"))
                html = pxt.docs.renderMarkdown(docsTemplate, str, pxt.appTarget.appTheme, null, bc, f)
            else
                html = server.expandHtml(str)
            html = html.replace(/(<a[^<>]*)\shref="(\/[^<>"]*)"/g, (f, beg, url) => {
                return beg + ` href="${webpath}docs${url}.html"`
            })
            buf = new Buffer(html, "utf8")
            dd = dd.slice(0, dd.length - 3) + ".html"
        }
        fs.writeFileSync(dd, buf)
    }
    console.log("Docs written.")
}

export function serveAsync(parsed: commandParser.ParsedCommand) {
    forceCloudBuild = !globalConfig.localBuild

    let justServe = false
    let packaged = false
    let includeSourceMaps = false;
    let browser: string = parsed.flags["browser"] as string;

    if (parsed.flags["yt"]) {
        forceCloudBuild = false
    } else if (parsed.flags["cloud"]) {
        forceCloudBuild = true
    }
    if (parsed.flags["just"]) {
        justServe = true
    } else if (parsed.flags["pkg"]) {
        justServe = true
        packaged = true
    } else if (parsed.flags["noBrowser"]) {
        justServe = true
        globalConfig.noAutoStart = true
    }

    if (parsed.flags["sourceMaps"]) {
        includeSourceMaps = true;
    }
    if (!globalConfig.localToken) {
        globalConfig.localToken = U.guidGen();
        saveConfig()
    }
    let localToken = globalConfig.localToken;
    if (!fs.existsSync("pxtarget.json")) {
        //Specifically when the target is being used as a library
        let targetDepLoc = nodeutil.targetDir
        if (fs.existsSync(path.join(targetDepLoc, "pxtarget.json"))) {
            console.log(`Going to ${targetDepLoc}`)
            process.chdir(targetDepLoc)
        }
        else {
            let upper = path.join(__dirname, "../../..")
            if (fs.existsSync(path.join(upper, "pxtarget.json"))) {
                console.log("going to " + upper)
                process.chdir(upper)
            } else {
                U.userError("Cannot find pxtarget.json to serve.")
            }
        }
    }
    return (justServe ? Promise.resolve() : buildAndWatchTargetAsync(includeSourceMaps))
        .then(() => server.serveAsync({
            localToken: localToken,
            autoStart: !globalConfig.noAutoStart,
            packaged: packaged,
            electron: !!parsed.flags["electron"],
            externalHandlers: externalMessageHandlers || void 0,
            port: parsed.flags["port"] as number || 0,
            browser: parsed.flags["browser"] as string
        }))
}


let readFileAsync: any = Promise.promisify(fs.readFile)
let writeFileAsync: any = Promise.promisify(fs.writeFile)
let execAsync: (cmd: string, options?: { cwd?: string }) => Promise<Buffer> = Promise.promisify(child_process.exec)
let readDirAsync = Promise.promisify(fs.readdir)
let statAsync = Promise.promisify(fs.stat)

let commonfiles: Map<string> = {}
let fileoverrides: Map<string> = {}

class SnippetHost implements pxt.Host {
    //Global cache of module files
    static files: Map<Map<string>> = {}

    constructor(public name: string, public main: string, public extraDependencies: string[]) { }

    resolve(module: pxt.Package, filename: string): string {
        return ""
    }

    readFile(module: pxt.Package, filename: string): string {
        if (SnippetHost.files[module.id] && SnippetHost.files[module.id][filename]) {
            return SnippetHost.files[module.id][filename]
        }
        if (module.id == "this") {
            if (filename == "pxt.json") {
                return JSON.stringify({
                    "name": this.name,
                    "dependencies": this.dependencies,
                    "description": "",
                    "files": [
                        "main.blocks", //TODO: Probably don't want this
                        "main.ts"
                    ]
                })
            }
            else if (filename == "main.ts") {
                return this.main
            }
        }
        else {
            let p0 = path.join(module.id, filename);
            let p1 = path.join('libs', module.id, filename)
            let p2 = path.join('libs', module.id, 'built', filename)

            let contents: string = null

            try {
                contents = fs.readFileSync(p0, 'utf8')
            }
            catch (e) {
                try {
                    contents = fs.readFileSync(p1, 'utf8')
                }
                catch (e) {
                    //console.log(e)
                    try {
                        contents = fs.readFileSync(p2, 'utf8')
                    }
                    catch (e) {
                        //console.log(e)
                    }
                }
            }

            if (contents) {
                if (!SnippetHost.files[module.id]) {
                    SnippetHost.files[module.id] = {}
                }
                SnippetHost.files[module.id][filename] = contents
                return contents
            }
        }
        return ""
    }

    writeFile(module: pxt.Package, filename: string, contents: string) {
        SnippetHost.files[module.id][filename] = contents
    }

    getHexInfoAsync(extInfo: pxtc.ExtensionInfo): Promise<pxtc.HexInfo> {
        //console.log(`getHexInfoAsync(${extInfo})`);
        return Promise.resolve<any>(null)
    }

    cacheStoreAsync(id: string, val: string): Promise<void> {
        //console.log(`cacheStoreAsync(${id}, ${val})`)
        return Promise.resolve()
    }

    cacheGetAsync(id: string): Promise<string> {
        //console.log(`cacheGetAsync(${id})`)
        return Promise.resolve("")
    }

    downloadPackageAsync(pkg: pxt.Package): Promise<void> {
        //console.log(`downloadPackageAsync(${pkg.id})`)
        return Promise.resolve()
    }

    resolveVersionAsync(pkg: pxt.Package): Promise<string> {
        //console.log(`resolveVersionAsync(${pkg.id})`)
        return Promise.resolve("*")
    }

    private get dependencies(): { [key: string]: string } {
        let stdDeps: { [key: string]: string } = {}
        for (let extraDep of this.extraDependencies) {
            stdDeps[extraDep] = `file:../${extraDep}`
        }
        return stdDeps
    }
}

class Host
    implements pxt.Host {
    resolve(module: pxt.Package, filename: string) {
        if (module.level == 0) {
            return "./" + filename
        } else if (module.verProtocol() == "file") {
            return module.verArgument() + "/" + filename
        } else {
            return "pxt_modules/" + module.id + "/" + filename
        }
    }

    readFile(module: pxt.Package, filename: string): string {
        let commonFile = U.lookup(commonfiles, filename)
        if (commonFile != null) return commonFile;

        let overFile = U.lookup(fileoverrides, filename)
        if (module.level == 0 && overFile != null)
            return overFile

        let resolved = this.resolve(module, filename)
        try {
            return fs.readFileSync(resolved, "utf8")
        } catch (e) {
            if (module.config) {
                let addPath = module.config.additionalFilePath
                if (addPath) {
                    try {
                        return fs.readFileSync(path.join(addPath, resolved), "utf8")
                    } catch (e) {
                        return null
                    }
                }
            }
            return null
        }
    }

    writeFile(module: pxt.Package, filename: string, contents: string): void {
        let p = this.resolve(module, filename)
        let check = (p: string) => {
            let dir = p.replace(/\/[^\/]+$/, "")
            if (dir != p) {
                check(dir)
                if (!fs.existsSync(dir)) {
                    fs.mkdirSync(dir)
                }
            }
        }
        check(p)
        fs.writeFileSync(p, contents, "utf8")
    }

    getHexInfoAsync(extInfo: pxtc.ExtensionInfo): Promise<any> {
        if (!forceLocalBuild && (extInfo.onlyPublic || forceCloudBuild))
            return pxt.hex.getHexInfoAsync(this, extInfo)

        return build.buildHexAsync(build.thisBuild, mainPkg, extInfo)
            .then(() => build.thisBuild.patchHexInfo(extInfo))
    }

    cacheStoreAsync(id: string, val: string): Promise<void> {
        mkHomeDirs()
        return writeFileAsync(path.join(cacheDir(), id), val, "utf8")
    }

    cacheGetAsync(id: string): Promise<string> {
        return readFileAsync(path.join(cacheDir(), id), "utf8")
            .then((v: string) => v, (e: any) => null as string)
    }

    downloadPackageAsync(pkg: pxt.Package) {
        return pkg.commonDownloadAsync()
            .then(resp => {
                if (resp) {
                    U.iterMap(resp, (fn: string, cont: string) => {
                        pkg.host().writeFile(pkg, fn, cont)
                    })
                    return Promise.resolve()
                }
                let proto = pkg.verProtocol()
                if (proto == "file") {
                    console.log(`skip download of local pkg: ${pkg.version()}`)
                    return Promise.resolve()
                } else {
                    return Promise.reject(`Cannot download ${pkg.version()}; unknown protocol`)
                }
            })
    }

}

let mainPkg = new pxt.MainPackage(new Host())

export function installAsync(parsed?: commandParser.ParsedCommand) {
    ensurePkgDir();
    const packageName = parsed && parsed.arguments.length ? parsed.arguments[0] : undefined;
    if (packageName) {
        let parsed = pxt.github.parseRepoId(packageName)
        return pxt.packagesConfigAsync()
            .then(config => (parsed.tag ? Promise.resolve(parsed.tag) : pxt.github.latestVersionAsync(parsed.fullName, config))
                .then(tag => { parsed.tag = tag })
                .then(() => pxt.github.pkgConfigAsync(parsed.fullName, parsed.tag))
                .then(cfg => mainPkg.loadAsync()
                    .then(() => {
                        let ver = pxt.github.stringifyRepo(parsed)
                        console.log(U.lf("Adding: {0}: {1}", cfg.name, ver))
                        mainPkg.config.dependencies[cfg.name] = ver
                        mainPkg.saveConfig()
                        mainPkg = new pxt.MainPackage(new Host())
                        return mainPkg.installAllAsync()
                    }))
            );
    } else {
        return mainPkg.installAllAsync()
            .then(() => {
                let tscfg = "tsconfig.json"
                if (!fs.existsSync(tscfg) && !fs.existsSync("../" + tscfg)) {
                    fs.writeFileSync(tscfg, defaultFiles[tscfg])
                }
            })
    }
}

const defaultFiles: Map<string> = {
    "tsconfig.json":
    `{
    "compilerOptions": {
        "target": "es5",
        "noImplicitAny": true,
        "outDir": "built",
        "rootDir": "."
    }
}
`,

    "tests.ts": `// tests go here; this will not be compiled when this package is used as a library
`,

    "Makefile": `all: deploy

build:
\tpxt build

deploy:
\tpxt deploy

test:
\tpxt test
`,

    "README.md": `# @NAME@
@DESCRIPTION@

## License
@LICENSE@

## Supported targets
* for PXT/@TARGET@
(The metadata above is needed for package search.)
`,

    ".gitignore":
    `built
node_modules
yotta_modules
yotta_targets
pxt_modules
*.db
*.tgz
`,
    ".vscode/settings.json":
    `{
    "editor.formatOnType": true,
    "files.autoSave": "afterDelay",
    "files.watcherExclude": {
        "**/.git/objects/**": true,
        "**/built/**": true,
        "**/node_modules/**": true,
        "**/yotta_modules/**": true,
        "**/yotta_targets": true,
        "**/pxt_modules/**": true
    },
    "search.exclude": {
        "**/built": true,
        "**/node_modules": true,
        "**/yotta_modules": true,
        "**/yotta_targets": true,
        "**/pxt_modules": true
    }
}`,
    ".vscode/tasks.json":
    `
// A task runner that calls the PXT compiler and
{
    "version": "0.1.0",

    // The command is pxt. Assumes that PXT has been installed using npm install -g pxt
    "command": "pxt",

    // The command is a shell script
    "isShellCommand": true,

    // Show the output window always.
    "showOutput": "always",

    "tasks": [{
        "taskName": "deploy",
        "isBuildCommand": true,
        "problemMatcher": "$tsc",
        "args": ["deploy"]
    }, {
        "taskName": "build",
        "isTestCommand": true,
        "problemMatcher": "$tsc",
        "args": ["build"]
    }]
}
`
}

function addFile(name: string, cont: string) {
    let ff = mainPkg.getFiles()
    if (ff.indexOf(name) < 0) {
        mainPkg.config.files.push(name)
        mainPkg.saveConfig()
        console.log(U.lf("Added {0} to files in {1}.", name, pxt.CONFIG_NAME))
    }

    if (!fs.existsSync(name)) {
        let vars: Map<string> = {}
        let cfg = mainPkg.config as any
        for (let k of Object.keys(cfg)) {
            if (typeof cfg[k] == "string")
                vars[k] = cfg
        }
        vars["ns"] = mainPkg.config.name.replace(/[^a-zA-Z0-9]/g, "_")
        cont = cont.replace(/@([a-z]+)@/g, (f, k) => U.lookup(vars, k) || "")
        fs.writeFileSync(name, cont)
        console.log(U.lf("Wrote {0}.", name))
    } else {
        console.log(U.lf("Not overwriting {0}.", name))
    }
}


function addAsmAsync() {
    addFile("helpers.asm", `; example helper function
@ns@_helper:
    push {lr}
    adds r0, r0, r1
    pop {pc}
`)

    addFile("helpers.ts",
        `namespace @ns@ {
    /**
     * Help goes here.
     */
    //% shim=@ns@_helper
    export function helper(x: number, y: number) {
        // Dummy implementation for the simulator.
        return x - y
    }
}
`)
    return Promise.resolve()
}

function addCppAsync() {
    addFile("extension.cpp",
        `#include "pxt.h"
using namespace pxt;
namespace @ns@ {
    //%
    int extfun(int x, int y) {
        return x + y;
    }
}
`)
    addFile("extension.ts",
        `namespace @ns@ {
    /**
     * Help goes here.
     */
    //% shim=@ns@::extfun
    export function extfun(x: number, y: number) {
        // Dummy implementation for the simulator.
        return x - y
    }
}
`)

    addFile("shims.d.ts", "// Will be auto-generated if needed.\n")
    addFile("enums.d.ts", "// Will be auto-generated if needed.\n")

    return Promise.resolve()
}

export function addAsync(parsed: commandParser.ParsedCommand) {
    if (pxt.appTarget.compile.hasHex) {
        p.defineCommand({ name: "asm", help: "add assembly support" }, addAsmAsync);
        p.defineCommand({ name: "cpp", help: "add C++ extension support" }, addCppAsync);
    }
    return handleCommandAsync(parsed.arguments, loadPkgAsync)
}

export function initAsync() {
    if (fs.existsSync(pxt.CONFIG_NAME))
        U.userError(`${pxt.CONFIG_NAME} already present`)

    let prj = pxt.appTarget.tsprj;
    let config = U.clone(prj.config);

    config.name = path.basename(path.resolve(".")).replace(/^pxt-/, "")
    // by default, projects are not public
    config.public = false

    let configMap: Map<string> = config as any

    if (!config.license)
        config.license = "MIT"
    if (!config.version)
        config.version = "0.0.0"

    return Promise.mapSeries(["name", "description", "license"], f =>
        queryAsync(f, configMap[f])
            .then(r => {
                configMap[f] = r
            }))
        .then(() => {
            let files: Map<string> = {};
            for (let f in defaultFiles)
                files[f] = defaultFiles[f];
            for (let f in prj.files)
                files[f] = prj.files[f];

            let pkgFiles = Object.keys(files).filter(s =>
                /\.(md|ts|asm|cpp|h)$/.test(s))

            let fieldsOrder = [
                "name",
                "version",
                "description",
                "license",
                "dependencies",
                "files",
                "testFiles",
                "public"
            ]

            config.files = pkgFiles.filter(s => !/test/.test(s));
            config.testFiles = pkgFiles.filter(s => /test/.test(s));

            // make it look nice
            let newCfg: any = {}
            for (let f of fieldsOrder) {
                if (configMap.hasOwnProperty(f))
                    newCfg[f] = configMap[f]
            }
            for (let f of Object.keys(configMap)) {
                if (!newCfg.hasOwnProperty(f))
                    newCfg[f] = configMap[f]
            }

            files["pxt.json"] = JSON.stringify(newCfg, null, 4) + "\n"

            configMap = U.clone(configMap)
            configMap["target"] = pxt.appTarget.id

            U.iterMap(files, (k, v) => {
                v = v.replace(/@([A-Z]+)@/g, (f, n) => configMap[n.toLowerCase()] || "")
                nodeutil.mkdirP(path.dirname(k))
                fs.writeFileSync(k, v)
            })

            console.log("Package initialized.")
            console.log("Try 'pxt add' to add optional features.")
        })
        .then(() => installAsync())
}

enum BuildOption {
    JustBuild,
    Run,
    Deploy,
    Test,
    GenDocs,
}

export function serviceAsync(parsed: commandParser.ParsedCommand) {
    let fn = "built/response.json"
    return mainPkg.serviceAsync(parsed.arguments[0])
        .then(res => {
            if (res.errorMessage) {
                console.error("Error calling service:", res.errorMessage)
                process.exit(1)
            } else {
                mainPkg.host().writeFile(mainPkg, fn, JSON.stringify(res, null, 1))
                console.log("wrote results to " + fn)
            }
        })
}

export function timeAsync() {
    ensurePkgDir();
    let min: Map<number> = null;
    let loop = () =>
        mainPkg.buildAsync(mainPkg.getTargetOptions())
            .then(res => {
                if (!min) {
                    min = res.times
                } else {
                    U.iterMap(min, (k, v) => {
                        min[k] = Math.min(v, res.times[k])
                    })
                }
                console.log(res.times)
            })
    return loop()
        .then(loop)
        .then(loop)
        .then(loop)
        .then(loop)
        .then(loop)
        .then(loop)
        .then(loop)
        .then(loop)
        .then(loop)
        .then(loop)
        .then(loop)
        .then(loop)
        .then(loop)
        .then(() => console.log("MIN", min))
}

export function formatAsync(parsed: commandParser.ParsedCommand) {
    let inPlace = !!parsed.flags["i"];
    let testMode = !!parsed.flags["t"];

    let fileList = Promise.resolve()
    let fileNames = parsed.arguments;
    if (fileNames.length == 0) {
        fileList = mainPkg
            .loadAsync()
            .then(() => {
                fileNames = mainPkg.getFiles().filter(f => U.endsWith(f, ".ts"))
            })
    }

    return fileList
        .then(() => {
            let numErr = 0
            for (let f of fileNames) {
                let input = fs.readFileSync(f, "utf8")
                let tmp = pxtc.format(input, 0)
                let formatted = tmp.formatted
                let expected = testMode && fs.existsSync(f + ".exp") ? fs.readFileSync(f + ".exp", "utf8") : null
                let fn = f + ".new"

                if (testMode) {
                    if (expected == null)
                        expected = input
                    if (formatted != expected) {
                        fs.writeFileSync(fn, formatted, "utf8")
                        console.log("format test FAILED; written:", fn)
                        numErr++;
                    } else {
                        fs.unlink(fn, err => { })
                        console.log("format test OK:", f)
                    }
                } else if (formatted == input) {
                    console.log("already formatted:", f)
                    if (!inPlace)
                        fs.unlink(fn, err => { })
                } else if (inPlace) {
                    fs.writeFileSync(f, formatted, "utf8")
                    console.log("replaced:", f)
                } else {
                    fs.writeFileSync(fn, formatted, "utf8")
                    console.log("written:", fn)
                }

            }

            if (numErr) {
                console.log(`${numErr} formatting test(s) FAILED.`)
                process.exit(1)
            } else {
                console.log(`${fileNames.length} formatting test(s) OK`)
            }
        })
}

function runCoreAsync(res: pxtc.CompileResult) {
    let f = res.outfiles[pxtc.BINARY_JS]
    if (f) {
        // TODO: non-microbit specific load
        pxsim.initCurrentRuntime = pxsim.initBareRuntime
        let r = new pxsim.Runtime(f)
        pxsim.Runtime.messagePosted = (msg) => {
            if (msg.type == "serial")
                console.log("SERIAL:", (msg as any).data)
        }
        r.errorHandler = (e) => {
            throw e;
        }
        r.run(() => {
            console.log("DONE")
            pxsim.dumpLivePointers();
        })
    }
    return Promise.resolve()
}

function simulatorCoverage(pkgCompileRes: pxtc.CompileResult, pkgOpts: pxtc.CompileOptions) {
    let decls: Map<ts.Symbol> = {}

    if (!pkgOpts.extinfo || pkgOpts.extinfo.functions.length == 0) return

    let opts: pxtc.CompileOptions = {
        fileSystem: {},
        sourceFiles: ["built/sim.d.ts", "node_modules/pxt-core/built/pxtsim.d.ts"],
        target: mainPkg.getTargetOptions(),
        ast: true,
        noEmit: true,
        hexinfo: null
    }

    for (let fn of opts.sourceFiles) {
        opts.fileSystem[fn] = fs.readFileSync(path.join(nodeutil.targetDir, fn), "utf8")
    }

    let simDeclRes = pxtc.compile(opts)
    reportDiagnostics(simDeclRes.diagnostics);
    let typechecker = simDeclRes.ast.getTypeChecker()
    let doSymbol = (sym: ts.Symbol) => {
        if (sym.getFlags() & ts.SymbolFlags.HasExports) {
            typechecker.getExportsOfModule(sym).forEach(doSymbol)
        }
        decls[pxtc.getFullName(typechecker, sym)] = sym
    }
    let doStmt = (stmt: ts.Statement) => {
        let mod = stmt as ts.ModuleDeclaration
        if (mod.name) {
            let sym = typechecker.getSymbolAtLocation(mod.name)
            if (sym) doSymbol(sym)
        }
    }
    for (let sf of simDeclRes.ast.getSourceFiles()) {
        sf.statements.forEach(doStmt)
    }

    for (let info of pkgOpts.extinfo.functions) {
        let shim = info.name
        let simName = pxtc.shimToJs(shim)
        let sym = U.lookup(decls, simName)
        if (!sym) {
            console.log("missing in sim:", simName)
        }
    }

    /*
    let apiInfo = pxtc.getApiInfo(pkgCompileRes.ast)
    for (let ent of U.values(apiInfo.byQName)) {
        let shim = ent.attributes.shim
        if (shim) {
            let simName = pxtc.shimToJs(shim)
            let sym = U.lookup(decls, simName)
            if (!sym) {
                console.log("missing in sim:", simName)
            }
        }
    }
    */
}

function testAssemblers(): Promise<void> {
    console.log("- testing Thumb")
    let thumb = new pxtc.thumb.ThumbProcessor();
    thumb.testAssembler();
    console.log("- done testing Thumb");
    console.log("- testing AVR")
    let avr = new pxtc.avr.AVRProcessor();
    avr.testAssembler();
    console.log("- done testing AVR");
    return Promise.resolve();
}


function testForBuildTargetAsync(): Promise<pxtc.CompileOptions> {
    let opts: pxtc.CompileOptions
    return mainPkg.loadAsync()
        .then(() => {
            copyCommonFiles();
            let target = mainPkg.getTargetOptions()
            if (target.hasHex)
                target.isNative = true
            return mainPkg.getCompileOptionsAsync(target)
        })
        .then(o => {
            opts = o
            opts.testMode = true
            opts.ast = true
            return pxtc.compile(opts)
        })
        .then(res => {
            reportDiagnostics(res.diagnostics);
            if (!res.success) U.userError("Compiler test failed")
            if (!pxt.appTarget.forkof)
                simulatorCoverage(res, opts)
        })
        .then(() => opts);
}

function simshimAsync() {
    console.log("Looking for shim annotations in the simulator.")
    let prog = pxtc.plainTsc("sim")
    let shims = pxt.simshim(prog)
    let filename = "sims.d.ts"
    for (let s of Object.keys(shims)) {
        let cont = shims[s]
        if (!cont.trim()) continue
        cont = "// Auto-generated from simulator. Do not edit.\n" + cont +
            "\n// Auto-generated. Do not edit. Really.\n"
        let cfgname = "libs/" + s + "/" + pxt.CONFIG_NAME
        let cfg: pxt.PackageConfig = readJson(cfgname)
        if (cfg.files.indexOf(filename) == -1)
            U.userError(U.lf("please add \"{0}\" to {1}", filename, cfgname))
        let fn = "libs/" + s + "/" + filename
        if (fs.readFileSync(fn, "utf8") != cont) {
            console.log(`updating ${fn}`)
            fs.writeFileSync(fn, cont)
        }
    }
    return Promise.resolve()
}

function copyCommonFiles() {
    for (let f of mainPkg.getFiles()) {
        if (U.lookup(commonfiles, f)) {
            mainPkg.host().writeFile(mainPkg, "built/" + f, commonfiles[f])
        }
    }
}

function getCachedAsync(url: string, path: string) {
    return (readFileAsync(path, "utf8") as Promise<string>)
        .then(v => v, (e: any) => {
            //console.log(`^^^ fetch ${id} ${Date.now() - start}ms`)
            return null
        })
        .then<string>(v => v ? Promise.resolve(v) :
            U.httpGetTextAsync(url)
                .then(v => writeFileAsync(path, v)
                    .then(() => v)))
}

function testConverterAsync(parsed: commandParser.ParsedCommand) {
    const url = parsed.arguments[0];
    forceCloudBuild = true
    let cachePath = "built/cache/"
    nodeutil.mkdirP(cachePath)
    let tdev = require("./web/tdast")
    let errors: string[] = []
    return getApiInfoAsync()
        .then(astinfo => prepTestOptionsAsync()
            .then(opts => {
                fs.writeFileSync("built/apiinfo.json", JSON.stringify(astinfo, null, 1))
                return getCachedAsync(url, cachePath + url.replace(/[^a-z0-9A-Z\.]/g, "-"))
                    .then(text => {
                        let srcs = JSON.parse(text)
                        for (let id of Object.keys(srcs)) {
                            let v = srcs[id]
                            let tdopts = {
                                text: v,
                                useExtensions: true,
                                apiInfo: astinfo
                            }

                            let r = tdev.AST.td2ts(tdopts)
                            let src: string = r.text
                            U.assert(!!src.trim(), "source is empty")
                            if (!compilesOK(opts, id + ".ts", src)) {
                                errors.push(id)
                                fs.writeFileSync("built/" + id + ".ts.fail", src)
                            }
                        }
                    })
            }))
        .then(() => {
            if (errors.length) {
                console.log("Errors: " + errors.join(", "))
                process.exit(1)
            } else {
                console.log("All OK.")
            }
        })
}

function patchOpts(opts: pxtc.CompileOptions, fn: string, content: string) {
    console.log(`*** ${fn}, size=${content.length}`)
    let opts2 = U.flatClone(opts)
    opts2.fileSystem = U.flatClone(opts.fileSystem)
    opts2.sourceFiles = opts.sourceFiles.slice()
    opts2.sourceFiles.push(fn)
    opts2.fileSystem[fn] = content
    opts2.embedBlob = null
    opts2.embedMeta = null
    return opts2
}

function compilesOK(opts: pxtc.CompileOptions, fn: string, content: string) {
    let opts2 = patchOpts(opts, fn, content)
    let res = pxtc.compile(opts2)
    reportDiagnostics(res.diagnostics);
    if (!res.success) {
        console.log("ERRORS", fn)
    }
    return res.success
}

function getApiInfoAsync() {
    return prepBuildOptionsAsync(BuildOption.GenDocs)
        .then(pxtc.compile)
        .then(res => {
            return pxtc.getApiInfo(res.ast, true)
        })
}

function findTestFile() {
    let tsFiles = mainPkg.getFiles().filter(fn => U.endsWith(fn, ".ts"))
    if (tsFiles.length != 1)
        U.userError("need exactly one .ts file in package to 'testdir'")
    return tsFiles[0]
}

function prepTestOptionsAsync() {
    return prepBuildOptionsAsync(BuildOption.Test)
        .then(opts => {
            let tsFile = findTestFile()
            delete opts.fileSystem[tsFile]
            opts.sourceFiles = opts.sourceFiles.filter(f => f != tsFile)
            return opts
        })
}

interface TestInfo {
    filename: string;
    base: string;
    text: string;
}

function testDirAsync(parsed: commandParser.ParsedCommand) {
    forceCloudBuild = true;

    const dir = path.resolve(parsed.arguments[0] || ".");
    let tests: TestInfo[] = []
    let outdir = dir + "/built/"

    nodeutil.mkdirP(outdir)

    for (let fn of fs.readdirSync(dir)) {
        if (fn[0] == ".") continue;
        let full = dir + "/" + fn
        if (U.endsWith(fn, ".ts")) {
            let text = fs.readFileSync(full, "utf8")
            let m = /^\s*\/\/\s*base:\s*(\S+)/m.exec(text)
            let base = m ? m[1] : "base"
            tests.push({
                filename: full,
                base: base,
                text: text
            })
        } else if (fs.existsSync(full + "/" + pxt.CONFIG_NAME)) {
            tests.push({
                filename: full,
                base: fn,
                text: null
            })
        }
    }

    tests.sort((a, b) => {
        let r = U.strcmp(a.base, b.base)
        if (r == 0)
            if (a.text == null) return -1
            else if (b.text == null) return 1
            else return U.strcmp(a.filename, b.filename)
        else return r
    })

    let currBase = ""
    let errors: string[] = []

    return Promise.mapSeries(tests, (ti) => {
        let fn = path.basename(ti.filename)
        console.log(`--- ${fn}`)
        let hexPath = outdir + fn.replace(/\.ts$/, "") + ".hex"
        if (ti.text == null) {
            currBase = ti.base
            process.chdir(ti.filename)
            mainPkg = new pxt.MainPackage(new Host())
            return installAsync()
                .then(testAsync)
                .then(() => {
                    if (pxt.appTarget.compile.hasHex)
                        fs.writeFileSync(hexPath, fs.readFileSync("built/binary.hex"))
                })
        } else {
            let start = Date.now()
            if (currBase != ti.base) {
                throw U.userError("Base directory: " + ti.base + " not found.")
            } else {
                let tsf = findTestFile()
                let files = mainPkg.config.files
                let idx = files.indexOf(tsf)
                U.assert(idx >= 0)
                files[idx] = fn
                mainPkg.config.name = fn.replace(/\.ts$/, "")
                mainPkg.config.description = `Generated from ${ti.base} with ${fn}`
                fileoverrides = {}
                fileoverrides[fn] = ti.text
                return prepBuildOptionsAsync(BuildOption.Test, true)
                    .then(opts => {
                        let res = pxtc.compile(opts)
                        let lines = ti.text.split(/\r?\n/)
                        let errCode = (s: string) => {
                            if (!s) return 0
                            let m = /\/\/\s*TS(\d\d\d\d\d?)/.exec(s)
                            if (m) return parseInt(m[1])
                            else return 0
                        }
                        let numErr = 0
                        for (let diag of res.diagnostics) {
                            if (!errCode(lines[diag.line])) {
                                reportDiagnostics(res.diagnostics);
                                numErr++
                            }
                        }
                        let lineNo = 0
                        for (let line of lines) {
                            let code = errCode(line)
                            if (code && res.diagnostics.filter(d => d.line == lineNo && d.code == code).length == 0) {
                                numErr++
                                console.log(`${fn}(${lineNo + 1}): expecting error TS${code}`)
                            }
                            lineNo++
                        }
                        if (numErr) {
                            console.log("ERRORS", fn)
                            errors.push(fn)
                            fs.unlink(hexPath, (err) => { }) // ignore errors
                        } else {
                            let hex = res.outfiles["binary.hex"]
                            if (hex) {
                                fs.writeFileSync(hexPath, hex)
                                console.log(`wrote hex: ${hexPath} ${hex.length} bytes; ${Date.now() - start}ms`)
                            }
                        }
                    })
            }
        }
    })
        .then(() => {
            if (errors.length) {
                console.log("Errors: " + errors.join(", "))
                process.exit(1)
            } else {
                console.log("All OK.")
            }
        })
}

function testDecompilerAsync(parsed: commandParser.ParsedCommand): Promise<void> {
    const filenames: string[] = [];
    const dir = parsed.arguments[0];
    const baselineDir = path.resolve(dir, "baselines")

    try {
        const stats = fs.statSync(baselineDir);
        if (!stats.isDirectory()) {
            console.error(baselineDir + " is not a directory; unable to run decompiler tests");
            process.exit(1);
        }
    }
    catch (e) {
        console.error(baselineDir + " does not exist; unable to run decompiler tests");
        process.exit(1);
    }

    const testBlocksDir = path.relative(process.cwd(), path.join(dir, "testBlocks"));
    let testBlocksDirExists = false;
    try {
        const stats = fs.statSync(testBlocksDir);
        testBlocksDirExists = stats.isDirectory();
    }
    catch (e) { }

    for (const file of fs.readdirSync(dir)) {
        if (file[0] == ".") {
            continue;
        }

        const filename = path.join(dir, file)
        if (U.endsWith(file, ".ts")) {
            filenames.push(filename)
        }
    }

    const errors: string[] = [];

    return Promise.mapSeries(filenames, filename => {
        const basename = path.basename(filename);
        const baselineFile = path.join(baselineDir, replaceFileExtension(basename, ".blocks"))

        let baselineExists: boolean;
        try {
            const stats = fs.statSync(baselineFile)
            baselineExists = stats.isFile()
        }
        catch (e) {
            baselineExists = false
        }

        if (!baselineExists) {
            // Don't kill the promise chain, just push an error
            errors.push(`decompiler test FAILED; ${basename} does not have a baseline at ${baselineFile}`)
            return Promise.resolve()
        }

        return decompileAsyncWorker(filename, testBlocksDirExists ? testBlocksDir : undefined)
            .then(decompiled => {
                const baseline = fs.readFileSync(baselineFile, "utf8")
                if (compareBaselines(decompiled, baseline)) {
                    console.log(`decompiler test OK: ${basename}`);
                }
                else {
                    const outFile = path.join(replaceFileExtension(filename, ".local.blocks"))
                    fs.writeFileSync(outFile, decompiled)
                    errors.push((`decompiler test FAILED; ${basename} did not match baseline, output written to ${outFile})`));
                }
            }, error => {
                errors.push((`decompiler test FAILED; ${basename} was unable to decompile due to: ${error}`))
            })
    })
        .then(() => {
            if (errors.length) {
                errors.forEach(e => console.log(e));
                console.error(`${errors.length} decompiler test failure(s)`);
                process.exit(1);
            }
            else {
                console.log(`${filenames.length} decompiler test(s) OK`);
            }
        });
}

function compareBaselines(a: string, b: string): boolean {
    // Ignore whitespace
    return a.replace(/\s/g, "") === b.replace(/\s/g, "")
}

function replaceFileExtension(file: string, extension: string) {
    return file && file.substr(0, file.length - path.extname(file).length) + extension;
}

function testDecompilerErrorsAsync(parsed: commandParser.ParsedCommand) {
    const filenames: string[] = [];
    const dir = parsed.arguments[0];

    for (const file of fs.readdirSync(dir)) {
        if (file[0] == ".") {
            continue;
        }

        const filename = path.join(dir, file)
        if (U.endsWith(file, ".ts")) {
            filenames.push(filename)
        }
    }

    const errors: string[] = [];
    let totalCases = 0;

    return Promise.mapSeries(filenames, filename => {
        const basename = path.basename(filename);
        let fullText: string;

        try {
            fullText = fs.readFileSync(filename, "utf8");
        }
        catch (e) {
            errors.push("Could not read " + filename)
            process.exit(1)
        }

        const cases = getCasesFromFile(fullText);
        totalCases += cases.length;

        let success = true;

        if (cases.length === 0) {
            errors.push(`decompiler error test FAILED; ${basename} contains no test cases`)
            success = false;
        }

        return Promise.mapSeries(cases, testCase => {
            const pkg = new pxt.MainPackage(new SnippetHost("decompile-error-pkg", testCase.text, []));

            return pkg.getCompileOptionsAsync()
                .then(opts => {
                    opts.ast = true;
                    try {
                        const decompiled = pxtc.decompile(opts, "main.ts");
                        if (decompiled.success) {
                            errors.push(`decompiler error test FAILED; ${basename} case "${testCase.name}" expected a decompilation error but got none`);
                            success = false;
                        }
                    }
                    catch (e) {
                        errors.push(`decompiler error test FAILED; ${basename} case "${testCase.name}" generated an exception: ${e}`);
                        success = false
                    }
                });
        })
            .then(() => {
                if (success) {
                    console.log(`decompiler error test OK: ${basename}`);
                }
            })
    })
        .then(() => {
            if (errors.length) {
                errors.forEach(e => console.log(e));
                console.error(`${errors.length} decompiler error test failure(s)`);
                process.exit(1);
            }
            else {
                console.log(`${totalCases} decompiler error test(s) OK`);
            }
        })
}

interface DecompilerErrorTestCase {
    name: string,
    text: string
}

const testCaseSeperatorRegex = /\/\/\s+@case:\s*([a-zA-z ]+)$/

function getCasesFromFile(fileText: string): DecompilerErrorTestCase[] {
    const result: DecompilerErrorTestCase[] = [];

    const lines = fileText.split("\n")

    let currentCase: DecompilerErrorTestCase;

    for (const line of lines) {
        const match = testCaseSeperatorRegex.exec(line)
        if (match) {
            if (currentCase) {
                result.push(currentCase)
            }
            currentCase = {
                name: match[1],
                text: ""
            };
        }
        else if (currentCase) {
            currentCase.text += line + "\n"
        }
    }

    if (currentCase) {
        result.push(currentCase)
    }

    return result;
}

function decompileAsync(parsed: commandParser.ParsedCommand) {
    return Promise.mapSeries(parsed.arguments, f => {
        const outFile = replaceFileExtension(f, ".blocks")
        return decompileAsyncWorker(f)
            .then(result => {
                fs.writeFileSync(outFile, result)
                console.log("Wrote " + outFile)
            })
    })
        .then(() => {
            console.log("Done")
        }, error => {
            console.log("Error: " + error)
        })
}

function decompileAsyncWorker(f: string, dependency?: string): Promise<string> {
    return new Promise<string>((resolve, reject) => {
        const input = fs.readFileSync(f, "utf8")
        const pkg = new pxt.MainPackage(new SnippetHost("decompile-pkg", input, dependency ? [dependency] : []));

        pkg.getCompileOptionsAsync()
            .then(opts => {
                opts.ast = true;
                const decompiled = pxtc.decompile(opts, "main.ts");
                if (decompiled.success) {
                    resolve(decompiled.outfiles["main.blocks"]);
                }
                else {
                    reject("Could not decompile " + f)
                }
            });
    });
}

function testSnippetsAsync(parsed?: commandParser.ParsedCommand): Promise<void> {
    const ignorePreviousSuccesses =  parsed && !!parsed.flags["i"];
    let filenameMatch: RegExp;

    try {
        filenameMatch = new RegExp(parsed.flags["re"] as string || '.*');
    }
    catch (e) {
        console.log(`"${parsed.flags["re"]}" could not be compiled as a regular expression, ignoring`);
        filenameMatch = new RegExp('.*')
    }

    let ignoreSnippets: { [k: string]: boolean } = {} //NodeJS doesn't yet support sets
    const ignorePath = "built/docs/snippets/goodsnippets.txt"

    if (ignorePreviousSuccesses && fs.existsSync(ignorePath)) {
        let numberOfIgnoreSnippets = 0
        for (let line of fs.readFileSync(ignorePath, "utf8").split("\n")) {
            ignoreSnippets[line] = true
            numberOfIgnoreSnippets++
        }
        console.log(`Ignoring ${numberOfIgnoreSnippets} snippets previously believed to be good`)
    }

    let files = getFiles().filter(f => path.extname(f) == ".md" && filenameMatch.test(path.basename(f))).map(f => path.join("docs", f))
    console.log(`checking ${files.length} documentation files`)

    let ignoreCount = 0

    let successes: string[] = []

    interface FailureInfo {
        filename: string
        diagnostics: pxtc.KsDiagnostic[]
    }

    let failures: FailureInfo[] = []

    let addSuccess = (s: string) => {
        successes.push(s)
    }

    let addFailure = (f: string, infos: pxtc.KsDiagnostic[]) => {
        failures.push({
            filename: f,
            diagnostics: infos
        })
        infos.forEach(info => console.log(`${f}:(${info.line},${info.start}): ${info.category} ${info.messageText}`));
    }

    return Promise.map(files, (fname: string) => {
        let pkgName = fname.replace(/\\/g, '-').replace('.md', '')
        let source = fs.readFileSync(fname, 'utf8')
        let snippets = getSnippets(source)
        // [].concat.apply([], ...) takes an array of arrays and flattens it
        let extraDeps: string[] = [].concat.apply([], snippets.filter(s => s.type == "package").map(s => s.code.split('\n')))
        extraDeps.push("core")
        let ignoredTypes = ["Text", "sig", "pre", "codecard", "cards", "package", "namespaces"]
        let snippetsToCheck = snippets.filter(s => ignoredTypes.indexOf(s.type) < 0 && !s.ignore)
        ignoreCount += snippets.length - snippetsToCheck.length

        return Promise.map(snippetsToCheck, (snippet) => {
            let name = `${pkgName}-${snippet.index}`
            if (name in ignoreSnippets && ignoreSnippets[name]) {
                ignoreCount++
                return addSuccess(name)
            }
            let pkg = new pxt.MainPackage(new SnippetHost(name, snippet.code, extraDeps))
            return pkg.getCompileOptionsAsync().then(opts => {
                opts.ast = true
                let resp = pxtc.compile(opts)

                if (resp.success) {
                    if (/^block/.test(snippet.type)) {
                        //Similar to pxtc.decompile but allows us to get blocksInfo for round trip
                        let file = resp.ast.getSourceFile('main.ts');
                        let apis = pxtc.getApiInfo(resp.ast);
                        let blocksInfo = pxtc.getBlocksInfo(apis);
                        let bresp = pxtc.decompiler.decompileToBlocks(blocksInfo, file)

                        let success = !!bresp.outfiles['main.blocks']

                        if (success) {
                            return addSuccess(name)
                        }
                        else {
                            return addFailure(name, bresp.diagnostics)
                        }
                    }
                    else {
                        return addSuccess(name)
                    }
                }
                else {
                    return addFailure(name, resp.diagnostics)
                }
            }).catch((e: Error) => {
                addFailure(name, [
                    {
                        code: 4242,
                        category: ts.DiagnosticCategory.Error,
                        messageText: e.message,
                        fileName: name,
                        start: 1,
                        line: 1,
                        length: 1,
                        character: 1
                    }
                ])
            })
        })
    }, { concurrency: 4 }).then((a: any) => {
        console.log(`${successes.length}/${successes.length + failures.length} snippets compiled to blocks, ${failures.length} failed`)
        if (ignoreCount > 0) {
            console.log(`Skipped ${ignoreCount} snippets`)
        }
        console.log('--------------------------------------------------------------------------------')
        for (let f of failures) {
            console.log(f.filename)
            for (let diag of f.diagnostics) {
                console.log(`  L ${diag.line}\t${diag.messageText}`)
            }
        }
        if (filenameMatch.source == '.*' && !ignorePreviousSuccesses) {
            let successData = successes.join("\n")
            nodeutil.mkdirP(path.dirname(ignorePath));
            fs.writeFileSync(ignorePath, successData)
        }
        else {
            console.log("Some files were ignored, therefore won't write success log")
        }
    })
}

function prepBuildOptionsAsync(mode: BuildOption, quick = false) {
    ensurePkgDir();
    return mainPkg.loadAsync()
        .then(() => {
            if (!quick) {
                build.buildDalConst(build.thisBuild, mainPkg);
                copyCommonFiles();
            }
            // TODO pass down 'quick' to disable the C++ extension work
            let target = mainPkg.getTargetOptions()
            if (target.hasHex && mode != BuildOption.Run)
                target.isNative = true
            return mainPkg.getCompileOptionsAsync(target)
        })
        .then(opts => {
            if (mode == BuildOption.Test)
                opts.testMode = true
            if (mode == BuildOption.GenDocs)
                opts.ast = true
            return opts;
        })
}

interface BuildCoreOptions {
    mode: BuildOption;

    // docs
    locs?: boolean;
    docs?: boolean;
}

function buildCoreAsync(buildOpts: BuildCoreOptions): Promise<pxtc.CompileOptions> {
    let compileOptions: pxtc.CompileOptions;
    ensurePkgDir();
    return prepBuildOptionsAsync(buildOpts.mode)
        .then((opts) => {
            compileOptions = opts;
            return pxtc.compile(opts);
        })
        .then((res): Promise<void | pxtc.CompileOptions> => {
            U.iterMap(res.outfiles, (fn, c) =>
                mainPkg.host().writeFile(mainPkg, "built/" + fn, c))
            reportDiagnostics(res.diagnostics);
            if (!res.success) {
                process.exit(1)
            }

            console.log("Package built; hexsize=" + (res.outfiles[pxtc.BINARY_HEX] || "").length)

            switch (buildOpts.mode) {
                case BuildOption.GenDocs:
                    let apiInfo = pxtc.getApiInfo(res.ast)
                    // keeps apis from this module only
                    for (let infok in apiInfo.byQName) {
                        let info = apiInfo.byQName[infok];
                        if (info.pkg &&
                            info.pkg != mainPkg.config.name) delete apiInfo.byQName[infok];
                    }
                    let md = pxtc.genMarkdown(mainPkg.config.name, apiInfo, {
                        package: mainPkg.config.name != pxt.appTarget.corepkg,
                        locs: buildOpts.locs,
                        docs: buildOpts.docs
                    })
                    mainPkg.host().writeFile(mainPkg, "built/apiinfo.json", JSON.stringify(apiInfo, null, 1))
                    for (let fn in md) {
                        let folder = /strings.json$/.test(fn) ? "_locales/" : /\.md$/.test(fn) ? "../../docs/" : "built/";
                        let ffn = folder + fn;
                        mainPkg.host().writeFile(mainPkg, ffn, md[fn])
                        console.log(`generated ${ffn}; size=${md[fn].length}`)
                    }
                    return null
                case BuildOption.Deploy:
                    if (!pxt.commands.deployCoreAsync) {
                        console.log("no deploy functionality defined by this target")
                        return null;
                    }
                    return pxt.commands.deployCoreAsync(res);
                case BuildOption.Run:
                    return runCoreAsync(res);
                default:
                    return Promise.resolve();
            }
        })
        .then(() => {
            return compileOptions;
        });
}


function crowdinCredentials(): { prj: string; key: string; } {
    const prj = process.env[pxt.crowdin.PROJECT_VARIABLE] as string;
    if (!prj) {
        pxt.log(`crowdin upload skipped, '${pxt.crowdin.PROJECT_VARIABLE}' variable missing`);
        return null;
    }
    const key = process.env[pxt.crowdin.KEY_VARIABLE] as string;
    if (!key) {
        pxt.log(`crowdin upload skipped, '${pxt.crowdin.KEY_VARIABLE}' variable missing`);
        return null;
    }
    return { prj, key };
}

export function uploadTargetTranslationsAsync(parsed?: commandParser.ParsedCommand) {
    const cred = crowdinCredentials();
    if (!cred) return Promise.resolve();
    const uploadDocs = parsed && parsed.flags["docs"];
    const crowdinDir = pxt.appTarget.id;
    return uploadBundledTranslationsAsync(crowdinDir, cred.prj, cred.key)
        .then(() => uploadDocs ? uploadDocsTranslationsAsync(crowdinDir, cred.prj, cred.key) : Promise.resolve());

}

function uploadDocsTranslationsAsync(crowdinDir: string, prj: string, key: string): Promise<void> {
    const todo = nodeutil.allFiles("docs").filter(f => /\.md$/.test(f) && !/_locales/.test(f));
    const knownFolders: Map<boolean> = {};
    const ensureFolderAsync = (crowdd: string) => {
        if (!knownFolders[crowdd]) {
            knownFolders[crowdd] = true;
            pxt.log(`creating folder ${crowdd}`);
            return pxt.crowdin.createDirectoryAsync(prj, key, crowdd);
        }
        return Promise.resolve();
    }
    const nextFileAsync = (): Promise<void> => {
        const f = todo.pop();
        if (!f) return Promise.resolve();
        const data = fs.readFileSync(f, 'utf8');
        const crowdf = path.join(crowdinDir, f);
        const crowdd = path.dirname(crowdf);
        pxt.log(`uploading ${f} to ${crowdf}`);
        return ensureFolderAsync(crowdd)
            .then(() => pxt.crowdin.uploadTranslationAsync(prj, key, crowdf, data))
            .then(nextFileAsync);
    }
    return ensureFolderAsync(path.join(crowdinDir, "docs"))
        .then(nextFileAsync);
}

function uploadBundledTranslationsAsync(crowdinDir: string, prj: string, key: string): Promise<void> {
    const todo: string[] = [];
    pxt.appTarget.bundleddirs.forEach(dir => {
        const locdir = path.join(dir, "_locales");
        if (fs.existsSync(locdir))
            fs.readdirSync(locdir)
                .filter(f => /strings\.json$/i.test(f))
                .forEach(f => todo.push(path.join(locdir, f)))
    });

    pxt.log(`uploading ${todo.length} files to crowdin`);
    const nextFileAsync = (): Promise<void> => {
        const f = todo.pop();
        if (!f) return Promise.resolve();
        const data = JSON.parse(fs.readFileSync(f, 'utf8')) as Map<string>;
        const crowdf = path.join(crowdinDir, path.basename(f));
        pxt.log(`uploading ${f} to ${crowdf}`);
        return pxt.crowdin.uploadTranslationAsync(prj, key, crowdf, JSON.stringify(data))
            .then(nextFileAsync);
    }
    return nextFileAsync();
}

export function downloadTargetTranslationsAsync(parsed: commandParser.ParsedCommand) {
    const prj = process.env[pxt.crowdin.PROJECT_VARIABLE] as string;
    if (!prj) {
        pxt.log(`crowdin upload skipped, '${pxt.crowdin.PROJECT_VARIABLE}' variable missing`);
        return Promise.resolve();
    }
    const key = process.env[pxt.crowdin.KEY_VARIABLE] as string;
    if (!key) {
        pxt.log(`crowdin upload skipped, '${pxt.crowdin.KEY_VARIABLE}' variable missing`);
        return Promise.resolve();
    }
    const crowdinDir = pxt.appTarget.id;
    const name = parsed.arguments[0] || "";
    const todo: string[] = [];
    pxt.appTarget.bundleddirs
        .filter(dir => !name || dir == "libs/" + name)
        .forEach(dir => {
            const locdir = path.join(dir, "_locales");
            if (fs.existsSync(locdir))
                fs.readdirSync(locdir)
                    .filter(f => /\.json$/i.test(f))
                    .forEach(f => todo.push(path.join(locdir, f)))
        });

    const nextFileAsync = (): Promise<void> => {
        const f = todo.pop();
        if (!f) return Promise.resolve();

        const fn = path.basename(f);
        const crowdf = path.join(crowdinDir, fn);
        const locdir = path.dirname(f);
        const projectdir = path.dirname(locdir);
        pxt.log(`downloading ${crowdf}`);
        pxt.log(`projectdir: ${projectdir}`)
        const locFiles: Map<string> = {};
        return pxt.crowdin.downloadTranslationsAsync(prj, key, crowdf, { translatedOnly: true, validatedOnly: true })
            .then(data => {
                Object.keys(data)
                    .filter(lang => Object.keys(data[lang]).some(k => !!data[lang][k]))
                    .forEach(lang => {
                        const langTranslations = stringifyTranslations(data[lang]);
                        if (!langTranslations) return;

                        const tfdir = path.join(locdir, lang);
                        const tf = path.join(tfdir, fn);
                        nodeutil.mkdirP(tfdir)
                        pxt.log(`writing ${tf}`);
                        fs.writeFile(tf, langTranslations, "utf8");

                        locFiles[path.relative(projectdir, tf).replace(/\\/g, '/')] = "1";
                    })
                // update pxt.json
                const pxtJsonf = path.join(projectdir, "pxt.json");
                const pxtJsons = fs.readFileSync(pxtJsonf, "utf8");
                const pxtJson = JSON.parse(pxtJsons) as pxt.PackageConfig;
                Object.keys(locFiles).filter(f => pxtJson.files.indexOf(f) < 0).forEach(f => pxtJson.files.push(f));
                const pxtJsonn = JSON.stringify(pxtJson, null, 4);
                if (pxtJsons != pxtJsonn) {
                    pxt.log(`writing ${pxtJsonf}`);
                    fs.writeFileSync(pxtJsonf, pxtJsonn, "utf8");
                }
                return nextFileAsync()
            });
    }
    return nextFileAsync();
}

function stringifyTranslations(strings: pxt.Map<string>): string {
    const trg: pxt.Map<string> = {};
    Object.keys(strings).sort().forEach(k => {
        const v = strings[k].trim();
        if (v) trg[k] = v;
    })
    if (Object.keys(trg).length == 0) return undefined;
    else return JSON.stringify(trg, null, 2);
}

export function buildAsync(parsed: commandParser.ParsedCommand) {
    forceCloudBuild = !!parsed.flags["cloud"];

    return buildCoreAsync({ mode: BuildOption.JustBuild })
        .then((compileOpts) => { });
}

export function gendocsAsync(parsed: commandParser.ParsedCommand) {
    return buildTargetDocsAsync(!!parsed.flags["docs"], !!parsed.flags["locs"]);
}

export function buildTargetDocsAsync(docs: boolean, locs: boolean): Promise<void> {
    const build = () => buildCoreAsync({
        mode: BuildOption.GenDocs,
        docs,
        locs
    }).then((compileOpts) => { });
    // from target location?
    if (fs.existsSync("pxtarget.json"))
        return forEachBundledPkgAsync((pkg, dirname) => {
            pxt.log(`building in ${dirname}`);
            return build();
        });
    else return build();
}

export function deployAsync() {
    return buildCoreAsync({ mode: BuildOption.Deploy })
        .then((compileOpts) => { });
}

export function runAsync() {
    return buildCoreAsync({ mode: BuildOption.Run })
        .then((compileOpts) => { });
}

export function testAsync() {
    return buildCoreAsync({ mode: BuildOption.Test })
        .then((compileOpts) => { });
}

export interface SavedProject {
    name: string;
    files: Map<string>;
}

export function extractAsync(parsed: commandParser.ParsedCommand): Promise<void> {
    const vscode = !!parsed.flags["code"];
    const out = parsed.flags["code"] || '.';
    const filename = parsed.arguments[0];
    return extractAsyncInternal(filename, out as string, vscode);
}

function extractAsyncInternal(filename: string, out: string, vscode: boolean): Promise<void> {
    if (filename && nodeutil.existDirSync(filename)) {
        pxt.log(`extracting folder ${filename}`);
        return Promise.all(fs.readdirSync(filename)
            .filter(f => /\.hex/.test(f))
            .map(f => extractAsyncInternal(path.join(filename, f), out, vscode)))
            .then(() => { });
    }

    return (filename == "-" || !filename
        ? nodeutil.readResAsync(process.stdin)
        : /^https?:/.test(filename) ?
            U.requestAsync({ url: filename })
                .then(resp => {
                    let m = /^(https:\/\/[^\/]+\/)([a-z]+)$/.exec(filename)
                    if (m && /^<!doctype/i.test(resp.text))
                        return U.requestAsync({ url: m[1] + "api/" + m[2] + "/text" })
                    else return resp
                })
                .then(resp => resp.buffer)
            : readFileAsync(filename) as Promise<Buffer>)
        .then(buf => extractBufferAsync(buf, out))
        .then(dirs => {
            if (dirs && vscode) {
                pxt.debug('launching code...')
                dirs.forEach(dir => openVsCode(dir));
            }
        })
}

function extractBufferAsync(buf: Buffer, outDir: string): Promise<string[]> {
    const oneFile = (src: string, editor: string) => {
        let files: any = {}
        files["main." + (editor || "td")] = src || ""
        return files
    }

    return Promise.resolve()
        .then(() => {
            let str = buf.toString("utf8")
            if (str[0] == ":") {
                console.log("Detected .hex file.")
                return pxt.cpp.unpackSourceFromHexAsync(buf)
                    .then(data => {
                        if (!data) return null
                        if (!data.meta) data.meta = {} as any
                        let id = data.meta.cloudId || "?"
                        console.log(`.hex cloudId: ${id}`)
                        let files: Map<string> = null
                        try {
                            files = JSON.parse(data.source)
                        } catch (e) {
                            files = oneFile(data.source, data.meta.editor)
                        }
                        return {
                            projects: [
                                {
                                    name: data.meta.name,
                                    files: files
                                }
                            ]
                        }
                    })
            } else if (str[0] == "{") {  // JSON
                console.log("Detected .json file.")
                return JSON.parse(str)
            } else if (buf[0] == 0x5d) { // JSZ
                console.log("Detected .jsz/.pxt file.")
                return pxt.lzmaDecompressAsync(buf as any)
                    .then(str => JSON.parse(str))
            } else
                return Promise.resolve(null)
        })
        .then(json => {
            if (!json) {
                console.log("Couldn't extract.")
                return
            }
            if (Array.isArray(json.scripts)) {
                console.log("Legacy TD workspace.")
                json.projects = json.scripts.map((scr: any) => ({
                    name: scr.header.name,
                    files: oneFile(scr.source, scr.header.editor)
                }))
                delete json.scripts
            }

            if (json[pxt.CONFIG_NAME]) {
                console.log("Raw JSON files.")
                let cfg: pxt.PackageConfig = JSON.parse(json[pxt.CONFIG_NAME])
                let files = json
                json = {
                    projects: [{
                        name: cfg.name,
                        files: files
                    }]
                }
            }

            let prjs: SavedProject[] = json.projects
            if (!prjs) {
                console.log("No projects found.")
                return
            }
            const dirs = writeProjects(prjs, outDir)
            return dirs;
        })
}

function openVsCode(dirname: string) {
    child_process.exec(`code -g main.ts ${dirname}`); // notice this without a callback..
}

function writeProjects(prjs: SavedProject[], outDir: string): string[] {
    const dirs: string[] = [];
    for (let prj of prjs) {
        let dirname = prj.name.replace(/[^A-Za-z0-9_]/g, "-")
        for (let fn of Object.keys(prj.files)) {
            fn = fn.replace(/[\/]/g, "-")
            const fdir = path.join(outDir, dirname);
            const fullname = path.join(fdir, fn)
            nodeutil.mkdirP(path.dirname(fullname));
            fs.writeFileSync(fullname, prj.files[fn])
            console.log("wrote " + fullname)
        }
        // add default files if not present
        for (let fn in defaultFiles) {
            if (prj.files[fn]) continue;
            const fdir = path.join(outDir, dirname);
            nodeutil.mkdirP(fdir);
            const fullname = path.join(fdir, fn)
            nodeutil.mkdirP(path.dirname(fullname));
            fs.writeFileSync(fullname, defaultFiles[fn])
            console.log("wrote " + fullname)
        }

        // start installing in the background
        child_process.exec(`pxt install`, { cwd: dirname });

        dirs.push(dirname);
    }
    return dirs;
}

function getFiles(): string[] {
    let res: string[] = []
    function loop(path: string) {
        for (let fn of fs.readdirSync(path)) {
            if (fn[0] == "." || fn[0] == "_") continue;
            let fp = path + "/" + fn
            let st = fs.statSync(fp)
            if (st.isDirectory()) loop(fp)
            else if (st.isFile()) res.push(fp.replace(/^docs/, ""))
        }
    }
    loop("docs")
    if (fs.existsSync("docs/_locales"))
        loop("docs/_locales")
    return res
}

function checkDocsAsync(): Promise<void> {
    console.log(`checking docs`);
    let files = getFiles();

    // known urls
    let urls: Map<string> = {};
    files.forEach(f => urls[f.replace(/\.md$/i, '')] = f);

    let checked = 0;
    let broken = 0;
    let snipCount = 0;
    files.filter(f => /\.md$/i.test(f)).forEach(f => {
        let header = false;
        let contentType = U.getMime(f)
        if (!contentType || !/^text/.test(contentType))
            return;
        checked++;
        let text = fs.readFileSync("docs" + f).toString("utf8");
        // look for broken urls
        text.replace(/]\((\/[^)]+?)(\s+"[^"]+")?\)/g, (m) => {
            let url = /]\((\/[^)]+?)(\s+"[^"]+")?\)/.exec(m)[1];
            if (!urls[url]) {
                console.error(`${f}: broken link ${url}`);
                broken++;
            }
            return '';
        })

        let snippets = getSnippets(text)
        snipCount += snippets.length
        for (let snipIndex = 0; snipIndex < snippets.length; snipIndex++) {
            let dir = "built/docs/snippets/" + snippets[snipIndex].type;
            let fn = `${dir}/${f.replace(/^\//, '').replace(/\//g, '-').replace(/\.\w+$/, '')}-${snipIndex}.ts`;
            nodeutil.mkdirP(dir);
            fs.writeFileSync(fn, snippets[snipIndex].code);
        }
    });

    console.log(`checked ${checked} files: ${broken} broken links, ${snipCount} snippets`);
    return Promise.resolve();
}

function publishGistCoreAsync(forceNewGist: boolean = false): Promise<void> {
    const token = passwordGet("github");
    return mainPkg.loadAsync()
        .then(() => {
            const pxtConfig = U.clone(mainPkg.config);
            if (pxtConfig.gistId && !token && !forceNewGist) {
                console.warn("You are trying to update an existing project but no GitHub token was provided, publishing a new anonymous project instead.")
                forceNewGist = true;
            }
            const gistId = pxtConfig.gistId;
            const files: string[] = mainPkg.getFiles()
            const filesMap: Map<{ content: string; }> = {};

            files.forEach((fn) => {
                let fileContent = fs.readFileSync(fn, "utf8");
                if (fileContent) {
                    filesMap[fn] = {
                        "content": fileContent
                    }
                } else {
                    // Cannot publish empty files, go through and remove empty file references from pxt.json
                    if (pxtConfig.files && pxtConfig.files.indexOf(fn) > -1) {
                        pxtConfig.files.splice(pxtConfig.files.indexOf(fn), 1);
                    } else if (pxtConfig.testFiles && pxtConfig.testFiles.indexOf(fn) > -1) {
                        pxtConfig.testFiles.splice(pxtConfig.testFiles.indexOf(fn), 1);
                    }
                }
            })
            // Strip gist fields from config
            delete pxtConfig.gistId;
            // Add pxt.json
            filesMap['pxt.json'] = {
                "content": JSON.stringify(pxtConfig, null, 4)
            }
            console.log("Uploading....")
            return pxt.github.publishGistAsync(token, forceNewGist, filesMap, pxtConfig.name, gistId)
        })
        .then((published_id) => {
            console.log(`Success, view your gist at`);
            console.log(``)
            console.log(`    https://gist.github.com/${published_id}`);
            console.log(``)
            console.log(`To share your project, go to ${pxt.appTarget.appTheme.homeUrl}#pub:gh/gists/${published_id}`)
            if (!token) console.log(`Hint: Use "pxt login" with a GitHub token to publish gists under your GitHub account`);

            // Save gist id to pxt.json
            if (token) mainPkg.config.gistId = published_id;
            mainPkg.saveConfig();
        })
        .catch((e) => {
            if (e == '404') {
                console.error("Unable to access the existing project. --new to publish a new gist.")
            } else {
                console.error(e);
            }
        });
}

export function publishGistAsync(parsed: commandParser.ParsedCommand) {
    return publishGistCoreAsync(parsed.flags["new"] as boolean);
}

interface SnippetInfo {
    type: string
    code: string
    ignore: boolean
    index: number
}

function getSnippets(source: string): SnippetInfo[] {
    let snippets: SnippetInfo[] = []
    let re = /^`{3}([\S]+)?\s*\n([\s\S]+?)\n`{3}\s*?$/gm;
    let index = 0
    source.replace(re, (match, type, code) => {
        snippets.push({
            type: type ? type.replace("-ignore", "") : "pre",
            code: code,
            ignore: type ? /-ignore/g.test(type) : false,
            index: index
        })
        index++
        return ''
    })
    return snippets
}

function webstringsJson() {
    let missing: Map<string> = {}
    for (let fn of onlyExts(nodeutil.allFiles("docfiles"), [".html"])) {
        let res = pxt.docs.translate(fs.readFileSync(fn, "utf8"), {})
        U.jsonCopyFrom(missing, res.missing)
    }
    U.iterMap(missing, (k, v) => {
        missing[k] = k
    })
    missing = U.sortObjectFields(missing)
    return missing
}

function initCommands() {
    // Top level commands
    simpleCmd("help", "display this message or info about a command", pc => {
        p.printHelp(pc.arguments, console.log)
        return Promise.resolve();
    }, "[all|command]");

    simpleCmd("init", "start new package (library) in current directory", initAsync);
    simpleCmd("deploy", "build and deploy current package", deployAsync);
    simpleCmd("run", "build and run current package in the simulator", runAsync);
    simpleCmd("update", "update pxt-core reference and install updated version", updateAsync);
    simpleCmd("install", "install new packages, or all package", installAsync, "[package1] [package2] ...");
    simpleCmd("add", "add a feature (.asm, C++ etc) to package", addAsync, "<arguments>");
    simpleCmd("login", "stores the PXT or GitHub access token", loginAsync, "<access_token>");
    simpleCmd("logout", "clears access tokens", logoutAsync);

    p.defineCommand({
        name: "bump",
        help: "bump target or package version",
        flags: {
            noupdate: { description: "Don't publish the updated version" }
        }
    }, bumpAsync);

    p.defineCommand({
        name: "build",
        help: "build current package",
        flags: {
            cloud: { description: "Force build to happen in the cloud" }
        }
    }, buildAsync);

    p.defineCommand({
        name: "extract",
        help: "extract sources from .hex file, folder of .hex files, stdin (-), or URL",
        argString: "<path>",
        flags: {
            code: { description: "generate vscode project files" },
            out: {
                description: "directory to extract the project into",
                argument: "DIRNAME"
            }
        }
    }, extractAsync);

    p.defineCommand({
        name: "snippets",
        help: "verifies that all documentation snippets compile to blocks",
        flags: {
            re: {
                description: "regular expression that matches the snippets to test",
                argument: "regex"
            },
            i: { description: "ignore past successes when running" }
        }
    }, testSnippetsAsync);

    p.defineCommand({
        name: "serve",
        help: "start web server for your local target",
        flags: {
            browser: {
                description: "set the browser to launch on web server start",
                argument: "name",
                possibleValues: ["chrome", "ie", "firefox", "safari"]
            },
            noBrowser: {
                description: "start the server without launching a browser",
                aliases: ["no-browser"]
            },
            sourceMaps: {
                description: "include souorce maps when building ts files",
                aliases: ["include-source-maps"]
            },
            yt: { description: "use local yotta build" },
            pkg: { description: "serve packaged" },
            cloud: { description: "forces build to happen in the cloud" },
            just: { description: "just serve without building" },
            electron: { description: "used to indicate that the server is being started in the context of an electron app" }
        }
    }, serveAsync);

    p.defineCommand({
        name: "gist",
        help: "publish current package to a gist",
        flags: {
            new: { description: "force the creation of a new gist" },
            public: { description: "make the created gist public (secret by default)" }
        }
    }, publishGistAsync)

    // Hidden commands
    advancedCommand("test", "run tests on current package", testAsync);
    advancedCommand("testassembler", "test the assemblers", testAssemblers);
    advancedCommand("decompile", "decompile typescript files", decompileAsync, "<file1.ts> <file2.ts> ...");
    advancedCommand("testdecompiler", "run decompiler tests", testDecompilerAsync, "<dir>");
    advancedCommand("testdecompilererrors", "run decompiler error tests", testDecompilerErrorsAsync, "<dir>");
    advancedCommand("testdir", "compile files in directory one by one", testDirAsync, "<dir>");
    advancedCommand("testconv", "test TD->TS converter", testConverterAsync, "<jsonurl>");

    advancedCommand("buildtarget", "build pxtarget.json", buildTargetAsync);
    advancedCommand("uploadtrg", "upload target release", pc => uploadTargetAsync(pc.arguments[0]), "<label>");
    advancedCommand("downloadtrgtranslations", "download translations from bundled projects", downloadTargetTranslationsAsync, "<package>");
    advancedCommand("checkdocs", "check docs for broken links, typing errors, etc...", checkDocsAsync);

    advancedCommand("api", "do authenticated API call", pc => apiAsync(pc.arguments[0], pc.arguments[1]), "<path> [data]");
    advancedCommand("pokecloud", "same as 'api pokecloud {}'", () => apiAsync("pokecloud", "{}"));
    advancedCommand("travis", "upload release and npm package", travisAsync);
    advancedCommand("uploadfile", "upload file under <CDN>/files/PATH", uploadFileAsync, "<path>");
    advancedCommand("service", "simulate a query to web worker", serviceAsync, "<operation>");
    advancedCommand("time", "measure performance of the compiler on the current package", timeAsync);
    advancedCommand("buildcss", "build required css files", buildSemanticUIAsync);

    advancedCommand("crowdin", "upload, download files to/from crowdin", pc => execCrowdinAsync.apply(undefined, pc.arguments), "<cmd> <path> [output]")

    p.defineCommand({
        name: "pokerepo",
        help: "refresh repo, or generate a URL to do so",
        argString: "<repo>",
        flags: {
            u: { description: "" }
        },
        advanced: true
    }, pokeRepoAsync);

    p.defineCommand({
        name: "uploadtrgtranslations",
        help: "upload translations for target",
        flags: {
            docs: { description: "upload markdown as well" }
        },
        advanced: true
    }, uploadTargetTranslationsAsync);

    p.defineCommand({
        name: "format",
        help: " pretty-print TS files",
        argString: "<file1.ts> <file2.ts> ...",
        flags: {
            i: { description: "format files in-place" },
            t: { description: "test formatting"}
        },
        advanced: true
    }, formatAsync);

    p.defineCommand({
        name: "gendocs",
        help: "build current package and its docs",
        flags: {
            docs: { description: "produce docs files" },
            loc: { description: "produce localization files" },
        },
        advanced: true
    }, gendocsAsync);

    function simpleCmd(name: string, help: string, callback: (c?: commandParser.ParsedCommand) => Promise<void>, argString?: string, advanced = false): void {
        p.defineCommand({ name, help, argString, advanced}, callback);
    }

    function advancedCommand(name: string, help: string, callback: (c?: commandParser.ParsedCommand) => Promise<void>, argString?: string) {
        simpleCmd(name, help, callback, argString, true);
    }
}

function handleCommandAsync(args: string[], preApply = () => Promise.resolve()) {
    return preApply().then(() => p.parseCommand(args))
}

function goToPkgDir() {
    let goUp = (s: string): string => {
        if (fs.existsSync(s + "/" + pxt.CONFIG_NAME)) {
            return s
        }
        let s2 = path.resolve(path.join(s, ".."))
        if (s != s2) {
            return goUp(s2)
        }
        return null
    }
    let dir = goUp(process.cwd())
    if (!dir) {
        console.error(`Cannot find ${pxt.CONFIG_NAME} in any of the parent directories.`)
        process.exit(1)
    } else {
        if (dir != process.cwd()) {
            console.log(`Going up to ${dir} which has ${pxt.CONFIG_NAME}`)
            process.chdir(dir)
        }
    }
}

function ensurePkgDir() {
    goToPkgDir();
}

function loadPkgAsync() {
    ensurePkgDir();
    return mainPkg.loadAsync()
}

function errorHandler(reason: any) {
    if (reason.isUserError) {
        console.error("ERROR:", reason.message)
        process.exit(1)
    }

    if (!Cloud.accessToken && reason.statusCode == 403) {
        console.error("Got HTTP 403. Did you forget to 'pxt login' ?")
        process.exit(1)
    }

    let msg = reason.stack || reason.message || (reason + "")
    console.error("INTERNAL ERROR:", msg)
    process.exit(20)
}

let externalMessageHandlers: pxt.Map<server.ExternalMessageHandler>;
export function mainCli(targetDir: string, args: string[] = process.argv.slice(2), externalHandlers?: pxt.Map<server.ExternalMessageHandler>) {
    process.on("unhandledRejection", errorHandler);
    process.on('uncaughtException', errorHandler);

    if (!targetDir) {
        console.error("Please upgrade your pxt CLI module.")
        console.error("   npm update -g pxt")
        process.exit(30)
    }

    if (externalHandlers) {
        externalMessageHandlers = externalHandlers;
    }

    nodeutil.setTargetDir(targetDir);

    let trg = nodeutil.getPxtTarget()
    pxt.setAppTarget(trg)

    let compileId = "none"
    if (trg.compileService) {
        compileId = trg.compileService.buildEngine || "yotta"
    }

    pxt.log(`Using target PXT/${trg.id} with build engine ${compileId}`)
    pxt.log(`  Target dir:   ${nodeutil.targetDir}`)
    pxt.log(`  PXT Core dir: ${nodeutil.pxtCoreDir}`)

    if (compileId != "none") {
        build.thisBuild = build.buildEngines[compileId]
        if (!build.thisBuild) U.userError("cannot find build engine: " + compileId)
    }

    if (process.env["PXT_DEBUG"]) {
        pxt.options.debug = true;
        pxt.debug = console.log;
    }

    commonfiles = readJson(__dirname + "/pxt-common.json")

    initConfig();

    let cmd = args[0]

    if (cmd != "buildtarget") {
        initTargetCommands();
    }

    if (!pxt.commands.deployCoreAsync && build.thisBuild.deployAsync) {
        pxt.commands.deployCoreAsync = build.thisBuild.deployAsync
    }

    if (!cmd) {
        if (pxt.commands.deployCoreAsync) {
            console.log("running 'pxt deploy' (run 'pxt help' for usage)")
            cmd = "deploy"
        } else {
            console.log("running 'pxt build' (run 'pxt help' for usage)")
            cmd = "build"
        }
    }

    p.parseCommand(args)
    .then(() => {
        if (readlineCount)
            (process.stdin as any).unref();
    });
}

function initGlobals() {
    let g = global as any
    g.pxt = pxt;
    g.ts = ts;
    g.pxtc = pxtc;
}

initGlobals();
initCommands();

if (require.main === module) {
    let targetdir = process.cwd()
    while (true) {
        if (fs.existsSync(targetdir + "/pxtarget.json")) break;
        let newone = path.resolve(targetdir + "/..")
        if (newone == targetdir) {
            targetdir = path.resolve(path.join(__dirname, "../../.."))
            break
        } else {
            targetdir = newone
        }
    }
    if (!fs.existsSync(targetdir + "/pxtarget.json")) {
        targetdir = path.resolve(path.join(__dirname, ".."))
        if (!fs.existsSync(targetdir + "/pxtarget.json")) {
            console.error("Cannot find pxtarget.json")
            process.exit(1)
        }
    }
    mainCli(targetdir);
}<|MERGE_RESOLUTION|>--- conflicted
+++ resolved
@@ -123,7 +123,6 @@
     }
 }
 
-<<<<<<< HEAD
 interface KeyTar {
     replacePassword(service: string, account: string, password: string): void;
     getPassword(service: string, account: string): string;
@@ -155,12 +154,8 @@
     }
 }
 
-export function loginAsync(...args: string[]) {
-    const token = args[0];
-=======
 export function loginAsync(parsed: commandParser.ParsedCommand) {
     const token = parsed.arguments[0];
->>>>>>> 73de9f0c
     if (/^https:\/\//.test(token)) {
         passwordUpdate("pxt", token);
         if (process.env["CLOUD_ACCESS_TOKEN"])
