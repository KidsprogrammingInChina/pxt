--- conflicted
+++ resolved
@@ -18,13 +18,8 @@
 but its file allocation table and the root directory are otherwise empty.
 When the OS tries to read a block, DAPLink computes what should be there,
 based on compiled-in contents of the HTML file.
-<<<<<<< HEAD
 During file system writes, DAPLink detects blocks of files the Intel HEX format~\cite{IntelHEX}, 
 decodes it and flashes the file's contents into the target microcontroller's memory. 
-=======
-On file system writes, DAPLink detects the Intel HEX format~\cite{IntelHEX},
-decodes it and flashes the file's contents into the target microcontroller's memory.
->>>>>>> a37a9991
 Other file systems writes are ignored.
 
 DAPLink implements many heuristics to deal with quirks of FAT file
@@ -46,7 +41,6 @@
 
 The minimal implementation of the \UF bootloader is 1-2k of code, depending
 on the microcontroller instruction set and USB interfaces.
-<<<<<<< HEAD
 The \UF bootloader on SAMD21 (which is 8k of code), in addition to straightforward \UF flashing,
 also contains a legacy serial bootloader for Arduino, 
 a custom USB HID protocol for flashing with a native application (requiring no drivers),
@@ -60,10 +54,3 @@
 While 50\% density might seem low, the 16-byte-per-line HEX format typically used has dansity of around 35\%.
 Regardless, we have not found this to be a problem, since the files are small by standard of modern computers (under 1000k),
 and on the MCU side the bottleneck is speed of flash erase, not the USB bus (which reaches 1000k/s).
-=======
-The bootloader on SAMD21 (which is 8k of code) implements \UF flashing with read-back capability (ie.,
-a \UF file is exposed in the virtual FAT that contains current content of the
-MCU flash; as \MC embeds source code in binaries this lets the user drag the current \UF file from
-a board into \MC browser window to load the project), legacy serial bootloader for Arduino,
-and a custom USB HID protocol for flashing with a native application (requiring no drivers).
->>>>>>> a37a9991
