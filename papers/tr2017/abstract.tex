--- conflicted
+++ resolved
@@ -1,7 +1,6 @@
 \begin{abstract}
     Microcontrollers, the low-power low-cost workhorses of embedded systems, see increasing use in making, education, and the Internet of Things.
 
-<<<<<<< HEAD
     Traditionally, microcontrollers require additional software to load programs, and programs are written in low-level languages like C and C++. Given the rise of less traditional application domains, there is now a need to simplify the way we program them.
 
     We present a new programming platform that makes it easy for \emph{anyone} to program microcontrollers from \emph{anywhere}, using a computer with a modern web browser and a USB port (no native applications, C/C++ compilers, or drivers required).
@@ -9,16 +8,4 @@
     We describe how the platform has been architected to bridge the worlds of the Web, and a wide range of microcontrollers (\emph{anything}) via language, compiler, and runtime innovations.
 
     We evaluate the performance of the platform on devices ranging from small 8-bit processors with just 2kB of RAM, to more endowed processors.
-=======
-    We present a new programming platform that makes it easy for 
-    \emph{anyone}, including beginners, to program microcontrollers from \emph{anywhere},
-    namely a computer with a modern web browser and a USB port (no native applications, 
-    C/C++ compilers, or drivers needed).
-    We describe how the platform has been architected to bring together the worlds
-    of the JavaScript web app and the microcontroller via language, compiler, and runtime innovations,
-    as well as to simplify porting to a wide range of microcontrollers (\emph{anything}).
-    We evaluate the performance of the platform on devices ranging from the Arduino Uno
-    to the BBC micro:bit and Adafruit Circuit Playground Express, boards used in making
-    and education.
->>>>>>> 51569a7a
 \end{abstract}