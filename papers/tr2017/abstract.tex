\begin{abstract}
    % http://www.grandviewresearch.com/press-release/global-microcontroller-market
    Microcontrollers, the low-power low-cost workhorses of embedded systems, see increasing
    use in making and education, as well as market growth due to demand for devices to 
    monitor and control systems (e.g., home automation, Internet of Things).
    Given these trends, there is a need to simplify the programming and creation 
    of microcontroller-based systems
%    However, one generally needs a professional development environment 
%    and substantial programming skills to develop applications for microcontrollers. 
    
    We present a new programming platform that makes it easy for 
    \emph{anyone} to program microcontrollers from \emph{anywhere},
    namely a computer with a modern web browser and a USB port (no native applications, 
    C/C++ compilers, or drivers needed).
    We describe how the platform has been architected to bring together the worlds
<<<<<<< HEAD
    of the web and the microcontroller, via language, compiler, and runtime innovations. 
=======
    of the JavaScript web app and the microcontroller via language, compiler, and runtime innovations,
    as well as to simplify porting to a wide range of microcontrollers (\emph{anything}).
>>>>>>> ada28ee2
    We evaluate the performance of the platform on devices ranging from the Arduino Uno
    to the Adafruit Circuit Playground Express, popular boards used in making and creating.
\end{abstract}<|MERGE_RESOLUTION|>--- conflicted
+++ resolved
@@ -13,12 +13,8 @@
     namely a computer with a modern web browser and a USB port (no native applications, 
     C/C++ compilers, or drivers needed).
     We describe how the platform has been architected to bring together the worlds
-<<<<<<< HEAD
-    of the web and the microcontroller, via language, compiler, and runtime innovations. 
-=======
     of the JavaScript web app and the microcontroller via language, compiler, and runtime innovations,
     as well as to simplify porting to a wide range of microcontrollers (\emph{anything}).
->>>>>>> ada28ee2
     We evaluate the performance of the platform on devices ranging from the Arduino Uno
     to the Adafruit Circuit Playground Express, popular boards used in making and creating.
 \end{abstract}