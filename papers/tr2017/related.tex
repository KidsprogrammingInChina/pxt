\section{Related Work}
\label{sec:related}

Related work breaks into three parts, following the
flow of the paper: the programming of MCUs,
type systems for JavaScript, and embedded runtime environments
for MCUs.

\subsection{Programming microcontrollers}

There are four basic ways to program MCUs,
(ordered roughly from lower to greater resource usage):
\begin{itemize}
\item[1.] a program executing on a host computer sends commands (via some communication protocol)
to a fixed program loaded onto the MCU (e.g., Scratch's
device extensions~\cite{ScratchCACM2009}, Arduino's Firmata library~\cite{Firmata}).
\item[2.] a binary for the MCU is compiled on a host computer and loaded onto the MCU -
this is the common method for Arduino~\cite{buildingArduino2014};
\item[3.] bytecode is compiled on the host and loaded onto MCU, where it is interpreted
(e.g., Java for embedded systems~\cite{ClausenTOPLAS};
\item[4.] a complete compiler and virtual machine are put on the MCU,
as with MicroPython~\cite{MicroPython} and Espruino~\cite{espruinoBook};
% 5. an embedded operating system
\end{itemize}

<<<<<<< HEAD
In the educational and maker~\cite{dougherty2012maker} settings, MCUs often are embedded in projects. Here, option 1 has limited utility, as in such projects the MCU is powered by battery and is not connected to a host. Option 2 does not operate well on computers where installation of programs and additional software is forbidden, common in educational environments. Options 3 and 4 suffer in terms of performance on small MCUs, operating slower than native C++ code, and consuming most of the resources (flash and RAM) of the MCU.
=======
In the educational and maker settings, MCUs often are embedded in projects,
option 1 has limited utility, as in such projects the MCU is powered by battery and
is not connected to a host.

For these reasons, our platform supports (2) machine code and (3) byte code generation 
from JavaScript on the host, with reliance on a code loader (simplified
by use of \UF format and supporting firmware) to place the user's executable 
into flash memory.  The production of the entire executable file
takes places solely within the web app, which is a unique aspect of our platform.
The platform also supports partial flashing of just user code, 
when it can be determined that the proper device runtime already 
is resident in the MCU's flash.

As demonstrated in the evaluation, our approach to code generation and runtime
has significant performance advantages over MicroPython and Espruino.
This is due to several factors, the most significant of which is our use of
STS. In practice, our hardware partners and users have had no
trouble with this limitation.  Another significant difference is our support
for non-preemptive concurrency via fibers (co-routines). 

>>>>>>> e75a154e

% https://github.com/jerryscript-project

% JerryScript is a lightweight JavaScript engine for resource-constrained devices
% uch as microcontrollers. It can run on devices with less than 64 KB of RAM and
% less than 200 KB of flash memory.

% Key characteristics of JerryScript:

% Full ECMAScript 5.1 standard compliance
% 160K binary size when compiled for ARM Thumb-2



% https://github.com/cesanta/mongoose-os
% - Supported microcontrollers: CC3220, CC3200, ESP32, ESP8266, STM32F4;
% https://github.com/cesanta/mjs

% On 32-bit ARM mJS engine takes about 25k of flash memory,
% and less than 1k of RAM (see intro article). mJS is part of MongooseOS,
% where it enables scripting for IoT devices.

% Restrictions
% No closures, only lexical scoping (i.e. nested functions are allowed).
% No new. In order to create an object with a custom prototype, use Object.create(), which is available.
% No getters, setters, classes, template strings.

\subsection{Types for JavaScript}

By design, TypeScript does not provide a type soundness guarantee~\cite{BiermanAT14}.
Type systems with soundness guarantees for JavaScript have as their
goals: (1) handling arbitrary JavaScript programs;
(2) providing efficient execution for language subsets.

Safe TypeScript~\cite{SafeTypeScript15} separates the worlds of typed and untyped
objects: the \emph{dynamic} type is an implicit union type of all \emph{known} static type,
while Any is an \emph{unknown} type, coming from the untyped JavaScript world. Type tags
are needed to distinguish the two worlds; Safe TypeScript also adds extra runtime checks
to prevent untyped JavaScript from destroying the type invariants of typed JavaScript.

StrongScript~\cite{StrongScriptECOOP15} extends TypeScript with a type constructor (!)
for \emph{concrete} types, which allows the programmer to choose between untyped
code, optionally-typed code, and concretely typed code, which provides traditional
<<<<<<< HEAD
type soundess guarantees. As with TypeScript, every JavaScript program is a StrongScript program.
=======
type soundness guarantees. As with TypeScript, every JavaScript program is a StrongScript program. 
>>>>>>> e75a154e

STS differs from these efforts by outlawing untyped or optionally typed
code: it is non-goal of STS to support arbitrary JavaScript programs.
In this sense, STS can be seen to be StrongScript where every variable and
expression has a concrete (!) type. As in StrongScript, classes are nominally typed,
which permits a more efficient and traditional property lookup for class instances.
STS goes further by outlawing downcasts (necessary for our untagged
implementation).

STS could benefit by enlarging the set of types
that can be inferred, so that more JavaScript idioms could be allowed.
Chandra's work on type inference for static compilation of
JavaScript~\cite{ChandraOOPSLA2016} is one path forward.

\subsection{Embedded Runtime Environments}

Typically written in C and/or C++, environments for MCU programming all share
a common design goal: to support developers by providing primitives and programming
abstractions. Platforms can range from simple C++ classes that control hardware,
to real-time operating systems (RTOSs) with scheduling and memory management.

<<<<<<< HEAD
Arduino~\cite{buildingArduino2014} is an example of a simple platform where the developer uses
high-level APIs to control hardware; there is no scheduler, and memory management
is discouraged through a heavy emphasis on global variables.

TinyOS~\cite{levis2005tinyos}, Contiki~\cite{dunkels2012contiki}, RIOT OS~\cite{baccelli2013riot}, Mynewt~\cite{ApacheMy53:online} mbed OS~\cite{ARMmbed}, Zephyr~\cite{HomeZeph63:online} are solutions used known widely in the systems community. The majority focus on the networking features of sensor based devices and commonly adopt a preemptive scheduling model, which leads to competition over resources resolved using locks and condition synchronisation primitives. Contiki has a cooperative scheduler, but uses proto-threads to store thread context --- local variables are not allowed as the context of the stack is not stored.

Although the platforms above are widely used by C/C++ developers, none of these existing solutions align well with the programming paradigms seen in higher level languages.

\CO bridges that semantic gap between the higher level language and the microcontroller, offering appropriate abstractions and higher level primitives written natively in C++.
=======
Arduino~\cite{buildingArduino2014} is an example of a simple platform where the developer uses 
high-level APIs to control hardware; there is no scheduler, and memory management 
is discouraged through a heavy emphasis on global variables.  The Arduino programming 
model is based on polling: an Arduino ``sketch'' is a program template that consists 
of a setup procedure, for initialization of data structures, and a loop procedure; 
programmers implement the body of \textit{setup} and \textit{loop}, where they explicitly 
poll the state of the sensors or the MCU's pins.

At the other end of the spectrum is ARM's Mbed OS~\cite{ARMmbed}, which is aimed at developers who are familiar 
with non-preemptive scheduling, memory management, and condition synchronization; a more 
complex environment. Various high-level drivers are provided and the programming model 
is determined by the developer, commonly event or interrupt driven.

Although platforms like Arduino and Mbed OS are widely used by C/C++ developers, 
higher-level languages opt for virtual machines to execute on MCUs 
as neither extreme aligns with the programming models seen in higher level languages: 
Mbed OS is pre-emptive, JavaScript is not; Arduino is based on monolithic polling. 

The goals of \CO are to: (1) bridge the semantic gap between 
higher-level languages and the hardware in a memory, energy and instruction 
efficient way; and (2) support different platforms with various
resource constraints and capabilities.

Unlike Mbed, which is designed to make all devices look programmatically alike,
\CO enables devices with additional on-chip hardware to specialize device drivers 
with APIs that can then be used by the end application developer.

% https://state-machine.com/arduino/ 
% http://tinyos.stanford.edu/tinyos-wiki/index.php/TinyOS_Overview 
>>>>>>> e75a154e
<|MERGE_RESOLUTION|>--- conflicted
+++ resolved
@@ -23,30 +23,7 @@
 % 5. an embedded operating system
 \end{itemize}
 
-<<<<<<< HEAD
 In the educational and maker~\cite{dougherty2012maker} settings, MCUs often are embedded in projects. Here, option 1 has limited utility, as in such projects the MCU is powered by battery and is not connected to a host. Option 2 does not operate well on computers where installation of programs and additional software is forbidden, common in educational environments. Options 3 and 4 suffer in terms of performance on small MCUs, operating slower than native C++ code, and consuming most of the resources (flash and RAM) of the MCU.
-=======
-In the educational and maker settings, MCUs often are embedded in projects,
-option 1 has limited utility, as in such projects the MCU is powered by battery and
-is not connected to a host.
-
-For these reasons, our platform supports (2) machine code and (3) byte code generation 
-from JavaScript on the host, with reliance on a code loader (simplified
-by use of \UF format and supporting firmware) to place the user's executable 
-into flash memory.  The production of the entire executable file
-takes places solely within the web app, which is a unique aspect of our platform.
-The platform also supports partial flashing of just user code, 
-when it can be determined that the proper device runtime already 
-is resident in the MCU's flash.
-
-As demonstrated in the evaluation, our approach to code generation and runtime
-has significant performance advantages over MicroPython and Espruino.
-This is due to several factors, the most significant of which is our use of
-STS. In practice, our hardware partners and users have had no
-trouble with this limitation.  Another significant difference is our support
-for non-preemptive concurrency via fibers (co-routines). 
-
->>>>>>> e75a154e
 
 % https://github.com/jerryscript-project
 
@@ -90,11 +67,7 @@
 StrongScript~\cite{StrongScriptECOOP15} extends TypeScript with a type constructor (!)
 for \emph{concrete} types, which allows the programmer to choose between untyped
 code, optionally-typed code, and concretely typed code, which provides traditional
-<<<<<<< HEAD
-type soundess guarantees. As with TypeScript, every JavaScript program is a StrongScript program.
-=======
 type soundness guarantees. As with TypeScript, every JavaScript program is a StrongScript program. 
->>>>>>> e75a154e
 
 STS differs from these efforts by outlawing untyped or optionally typed
 code: it is non-goal of STS to support arbitrary JavaScript programs.
@@ -116,7 +89,6 @@
 abstractions. Platforms can range from simple C++ classes that control hardware,
 to real-time operating systems (RTOSs) with scheduling and memory management.
 
-<<<<<<< HEAD
 Arduino~\cite{buildingArduino2014} is an example of a simple platform where the developer uses
 high-level APIs to control hardware; there is no scheduler, and memory management
 is discouraged through a heavy emphasis on global variables.
@@ -126,34 +98,3 @@
 Although the platforms above are widely used by C/C++ developers, none of these existing solutions align well with the programming paradigms seen in higher level languages.
 
 \CO bridges that semantic gap between the higher level language and the microcontroller, offering appropriate abstractions and higher level primitives written natively in C++.
-=======
-Arduino~\cite{buildingArduino2014} is an example of a simple platform where the developer uses 
-high-level APIs to control hardware; there is no scheduler, and memory management 
-is discouraged through a heavy emphasis on global variables.  The Arduino programming 
-model is based on polling: an Arduino ``sketch'' is a program template that consists 
-of a setup procedure, for initialization of data structures, and a loop procedure; 
-programmers implement the body of \textit{setup} and \textit{loop}, where they explicitly 
-poll the state of the sensors or the MCU's pins.
-
-At the other end of the spectrum is ARM's Mbed OS~\cite{ARMmbed}, which is aimed at developers who are familiar 
-with non-preemptive scheduling, memory management, and condition synchronization; a more 
-complex environment. Various high-level drivers are provided and the programming model 
-is determined by the developer, commonly event or interrupt driven.
-
-Although platforms like Arduino and Mbed OS are widely used by C/C++ developers, 
-higher-level languages opt for virtual machines to execute on MCUs 
-as neither extreme aligns with the programming models seen in higher level languages: 
-Mbed OS is pre-emptive, JavaScript is not; Arduino is based on monolithic polling. 
-
-The goals of \CO are to: (1) bridge the semantic gap between 
-higher-level languages and the hardware in a memory, energy and instruction 
-efficient way; and (2) support different platforms with various
-resource constraints and capabilities.
-
-Unlike Mbed, which is designed to make all devices look programmatically alike,
-\CO enables devices with additional on-chip hardware to specialize device drivers 
-with APIs that can then be used by the end application developer.
-
-% https://state-machine.com/arduino/ 
-% http://tinyos.stanford.edu/tinyos-wiki/index.php/TinyOS_Overview 
->>>>>>> e75a154e
