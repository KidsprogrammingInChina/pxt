\section{Related Work}
\label{sec:related}

Related work breaks into three parts, following the
flow of the paper: the programming of MCUs,
type systems for JavaScript, and operating systems
for MCUs.

\subsection{Programming microcontrollers}

There are four basic ways to program MCUs,
(ordered roughly from lower to greater resource usage):
\begin{itemize}
\item[1.] a program executing on a host computer sends commands (via some communication protocol) 
to a fixed program loaded onto the MCU (e.g., Scratch's
device extensions~\cite{ScratchCACM2009}, Arduino's Firmata library~\cite{Firmata}).
\item[2.] a binary for the MCU is compiled on a host computer and loaded onto the MCU -
this is the common method for Arduino~\cite{buildingArduino2014};
\item[3.] bytecode is compiled on the host and loaded onto MCU, where it is interpreted
(e.g., Java for embedded systems~\cite{ClausenTOPLAS};
\item[4.] a complete compiler and virtual machine are put on the MCU, 
as with MicroPython~\cite{MicroPython} and Espruino~\cite{espruinoBook};
% 5. an embedded operating system
\end{itemize}

In the educational and maker settings, MCUs often are embedded in projects,
option 1 has limited utility, as in such projects the MCU is powered by battery and
is not connected to a host.

For these reasons, our platform supports (2) machine code and (3) byte code generation 
from JavaScript on the host, with reliance on a code loader (simplified
by use of \UF format and supporting firmware) to place the user's executable 
into flash memory.  The production of the entire executable file
takes places solely within the web app, which is a unique aspect of our platform.
The platform also supports partial flashing of just user code, 
when it can be determined that the proper device runtime already 
is resident in the MCU's flash.

As demonstrated in the evaluation, our approach to code generation and runtime
has significant performance advantages over MicroPython and Espruino.
<<<<<<< HEAD
This is due to several factors, the most significant of which is our use of
Static TypeScript. In practice, our hardware partners and users have had no
=======
This is due to a number of factors, the most significant of which is our use of
STS. In practice, our hardware partners and users have had no
>>>>>>> 6a38d2dc
trouble with this limitation.  Another significant difference is our support
for non-preemptive concurrency via fibers (co-routines). 


% https://github.com/jerryscript-project

% JerryScript is a lightweight JavaScript engine for resource-constrained devices
% uch as microcontrollers. It can run on devices with less than 64 KB of RAM and
% less than 200 KB of flash memory.

% Key characteristics of JerryScript:

% Full ECMAScript 5.1 standard compliance
% 160K binary size when compiled for ARM Thumb-2



% https://github.com/cesanta/mongoose-os
% - Supported microcontrollers: CC3220, CC3200, ESP32, ESP8266, STM32F4;
% https://github.com/cesanta/mjs

% On 32-bit ARM mJS engine takes about 25k of flash memory, 
% and less than 1k of RAM (see intro article). mJS is part of MongooseOS,
% where it enables scripting for IoT devices.

% Restrictions
% No closures, only lexical scoping (i.e. nested functions are allowed).
% No new. In order to create an object with a custom prototype, use Object.create(), which is available.
% No getters, setters, classes, template strings.

\subsection{Types for JavaScript}

By design, TypeScript does not provide a type soundness guarantee~\cite{BiermanAT14}.
Type systems with soundness guarantees for JavaScript have as their
goals: (1) handling arbitrary JavaScript programs; 
(2) providing efficient execution for language subsets.

Safe TypeScript~\cite{SafeTypeScript15} separates the worlds of typed and untyped 
objects: the \emph{dynamic} type is an implicit union type of all \emph{known} static type, 
while Any is an \emph{unknown} type, coming from the untyped JavaScript world. Type tags 
are needed to distinguish the two worlds; Safe TypeScript also adds extra runtime checks
to prevent untyped JavaScript from destroying the type invariants of typed JavaScript.  

StrongScript~\cite{StrongScriptECOOP15} extends TypeScript with a type constructor (!)
for \emph{concrete} types, which allows the programmer to choose between untyped
code, optionally-typed code, and concretely typed code, which provides traditional
type soundness guarantees. As with TypeScript, every JavaScript program is a StrongScript program. 

STS differs from these efforts by outlawing untyped or optionally typed
code: it is non-goal of STS to support arbitrary JavaScript programs.
In this sense, STS can be seen to be StrongScript where every variable and 
expression has a concrete (!) type. As in StrongScript, classes are nominally typed,
which permits a more efficient and traditional property lookup for class instances. 
STS goes further by outlawing downcasts (necessary for our untagged 
implementation).

STS could benefit by enlarging the set of types
that can be inferred, so that more JavaScript idioms could be allowed. 
Chandra's work on type inference for static compilation of 
JavaScript~\cite{ChandraOOPSLA2016} is one path forward. 

\subsection{Operating systems}

Typically written in C and/or C++, platforms for MCU programming all share 
a common design goal: to support developers by providing primitives and programming 
abstractions. Platforms can range from simple C++ classes that control hardware, 
to real-time operating systems (RTOSs) with scheduling and memory management.

Arduino~\cite{buildingArduino2014} is an example of a simple platform where the developer uses 
high-level APIs to control hardware; there is no scheduler, and memory management 
is discouraged through a heavy emphasis on global variables.  The Arduino programming 
model is based on polling: an Arduino ``sketch'' is a program template that consists 
of a setup procedure, for initialization of data structures, and a loop procedure; 
programmers implement the body of \textit{setup} and \textit{loop}, where they explicitly 
poll the state of the sensors or the MCU's pins.

At the other end of the spectrum is ARM's Mbed OS~\cite{ARMmbed}, which is aimed at developers who are familiar 
with non-preemptive scheduling, memory management, and condition synchronization; a more 
complex environment. Various high-level drivers are provided and the programming model 
is determined by the developer, commonly event or interrupt driven.

Although platforms like Arduino and Mbed OS are widely used by C/C++ developers, 
higher-level languages opt for virtual machines to execute on MCUs 
as neither extreme aligns with the programming models seen in higher level languages: 
Mbed OS is pre-emptive, JavaScript is not; Arduino is based on monolithic polling. 

The goals of \CO are to: (1) bridge the semantic gap between 
higher-level languages and the hardware in a memory, energy and instruction 
efficient way; and (2) support different platforms with various
resource constraints and capabilities.

Unlike Mbed, which is designed to make all devices look programmatically alike,
\CO enables devices with additional on-chip hardware to specialize device drivers 
with APIs that can then be used by the end application developer.

% https://state-machine.com/arduino/ 
% http://tinyos.stanford.edu/tinyos-wiki/index.php/TinyOS_Overview 
<|MERGE_RESOLUTION|>--- conflicted
+++ resolved
@@ -38,13 +38,8 @@
 
 As demonstrated in the evaluation, our approach to code generation and runtime
 has significant performance advantages over MicroPython and Espruino.
-<<<<<<< HEAD
 This is due to several factors, the most significant of which is our use of
-Static TypeScript. In practice, our hardware partners and users have had no
-=======
-This is due to a number of factors, the most significant of which is our use of
 STS. In practice, our hardware partners and users have had no
->>>>>>> 6a38d2dc
 trouble with this limitation.  Another significant difference is our support
 for non-preemptive concurrency via fibers (co-routines). 
 
