--- conflicted
+++ resolved
@@ -583,31 +583,6 @@
                     if (pr.shadowValue)
                         dd.sort((v1, v2) => v1[1] == pr.shadowValue ? -1 : v2[1] == pr.shadowValue ? 1 : 0);
 
-<<<<<<< HEAD
-                    const noteValidator = (text: string): string => {
-                        if (text === null) {
-                            return null;
-                        }
-                        text = String(text);
-
-                        let n = parseFloat(text || '0');
-                        if (isNaN(n) || n < 0) {
-                            // Invalid number.
-                            return null;
-                        }
-                        // Get the value in range.
-                        return String(Math.round(Number(text)));
-                    };
-
-                    if (fn.attributes.blockFieldEditor == "note_editor")
-                        i.appendField(new Blockly.FieldNote("262", color, noteValidator), attrNames[n].name);
-                    else if (fn.attributes.blockFieldEditor == "FieldIconDropdown") {
-                        const params = fn.attributes.blockFieldEditorParams;
-                        i.appendField(new Blockly.FieldIconDropdown(dd, params), attrNames[n].name);
-                    } else if (fn.attributes.blockFieldEditor == "FieldGridPicker") {
-                        const params = fn.attributes.blockFieldEditorParams;
-                        i.appendField(new Blockly.FieldGridPicker(dd, color, params), attrNames[n].name);
-=======
                     if (customField) {
                         let defl = fn.attributes.paramDefl[pr.name] || "";
                         const options = {
@@ -616,7 +591,6 @@
                         } as Blockly.FieldCustomDropdownOptions;
                         Util.jsonMergeFrom(options, fn.attributes.paramFieldEditorOptions && fn.attributes.paramFieldEditorOptions[pr.name] || {});
                         i.appendField(createFieldEditor(customField, defl, options), attrNames[n].name);
->>>>>>> 9b611d5a
                     }
                     else
                         i.appendField(new Blockly.FieldDropdown(dd), attrNames[n].name);
