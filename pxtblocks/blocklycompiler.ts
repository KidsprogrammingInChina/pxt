///<reference path='../localtypings/blockly.d.ts'/>
/// <reference path="../built/pxtlib.d.ts" />

///////////////////////////////////////////////////////////////////////////////
//                A compiler from Blocky to TouchDevelop                     //
///////////////////////////////////////////////////////////////////////////////

<<<<<<< HEAD
=======
import B = Blockly;

let iface: pxt.worker.Iface

>>>>>>> 05072ee1
namespace pxt.blocks {

    export function initWorker() {
        if (!iface) {
            iface = pxt.worker.makeWebWorker(pxt.webConfig.workerjs)
        }
    }

    export function workerOpAsync(op: string, arg: pxtc.service.OpArg) {
        initWorker()
        return iface.opAsync(op, arg)
    }

    export enum NT {
        Prefix, // op + map(children)
        Infix, // children.length == 2, child[0] op child[1]
        Block, // { } are implicit
        NewLine
    }

    export interface JsNode {
        type: NT;
        children: JsNode[];
        op: string;
        id?: string;
        glueToBlock?: boolean;
        canIndentInside?: boolean;
        noFinalNewline?: boolean;
    }

    const MAX_COMMENT_LINE_LENGTH = 50;

    const reservedWords = ["break", "case", "catch", "class", "const", "continue", "debugger",
        "default", "delete", "do", "else", "enum", "export", "extends", "false", "finally",
        "for", "function", "if", "import", "in", "instanceof", "new", "null", "return",
        "super", "switch", "this", "throw", "true", "try", "typeof", "var", "void", "while",
        "with"];

    let placeholders: Map<Map<any>> = {};

    function stringLit(s: string) {
        if (s.length > 20 && /\n/.test(s))
            return "`" + s.replace(/[\\`${}]/g, f => "\\" + f) + "`"
        else return JSON.stringify(s)
    }

    function mkNode(tp: NT, pref: string, children: JsNode[]): JsNode {
        return {
            type: tp,
            op: pref,
            children: children
        }
    }

    function mkNewLine() {
        return mkNode(NT.NewLine, "", [])
    }

    function mkPrefix(pref: string, children: JsNode[]) {
        return mkNode(NT.Prefix, pref, children)
    }

    function mkInfix(child0: JsNode, op: string, child1: JsNode) {
        return mkNode(NT.Infix, op, [child0, child1])
    }

    export function mkText(s: string) {
        return mkPrefix(s, [])
    }
    function mkBlock(nodes: JsNode[]) {
        return mkNode(NT.Block, "", nodes)
    }

    export function mkGroup(nodes: JsNode[]) {
        return mkPrefix("", nodes)
    }

    function mkStmt(...nodes: JsNode[]) {
        nodes.push(mkNewLine())
        return mkGroup(nodes)
    }

    function mkCommaSep(nodes: JsNode[], externalInputs: boolean) {
        const r: JsNode[] = []
        for (const n of nodes) {
            if (externalInputs) {
                if (r.length > 0) r.push(mkText(","));
                r.push(mkNewLine());
            } else if (r.length > 0) {
                r.push(mkText(", "))
            }
            r.push(n)
        }
        if (externalInputs) r.push(mkNewLine());
        return mkGroup(r)
    }

    // A series of utility functions for constructing various J* AST nodes.
    namespace Helpers {

        export function mkArrayLiteral(args: JsNode[]) {
            return mkGroup([
                mkText("["),
                mkCommaSep(args, false),
                mkText("]")
            ])
        }

        export function mkNumberLiteral(x: number) {
            return mkText(x.toString())
        }

        export function mkBooleanLiteral(x: boolean) {
            return mkText(x ? "true" : "false")
        }

        export function mkStringLiteral(x: string) {
            return mkText(stringLit(x))
        }

        export function mkPropertyAccess(name: string, thisArg: JsNode) {
            return mkGroup([
                mkInfix(thisArg, ".", mkText(name)),
            ])
        }

        export function mkCall(name: string, args: JsNode[], externalInputs: boolean, method = false) {
            if (method)
                return mkGroup([
                    mkInfix(args[0], ".", mkText(name)),
                    mkText("("),
                    mkCommaSep(args.slice(1), externalInputs),
                    mkText(")")
                ])
            else
                return mkGroup([
                    mkText(name),
                    mkText("("),
                    mkCommaSep(args, externalInputs),
                    mkText(")")
                ])

        }

        // Call function [name] from the standard device library with arguments
        // [args].
        export function stdCall(name: string, args: JsNode[], externalInputs: boolean) {
            return mkCall(name, args, externalInputs);
        }

        // Call extension method [name] on the first argument
        export function extensionCall(name: string, args: JsNode[], externalInputs: boolean) {
            return mkCall(name, args, externalInputs, true);
        }

        // Call function [name] from the specified [namespace] in the micro:bit
        // library.
        export function namespaceCall(namespace: string, name: string, args: JsNode[], externalInputs: boolean) {
            return mkCall(namespace + "." + name, args, externalInputs);
        }

        export function mathCall(name: string, args: JsNode[]) {
            return namespaceCall("Math", name, args, false)
        }

        export function mkGlobalRef(name: string) {
            return mkText(name)
        }

        export function mkSimpleCall(p: string, args: JsNode[]): JsNode {
            assert(args.length == 2);
            return mkInfix(args[0], p, args[1])
        }

        export function mkWhile(condition: JsNode, body: JsNode[]): JsNode {
            return mkGroup([
                mkText("while ("),
                condition,
                mkText(")"),
                mkBlock(body)
            ])
        }

        export function mkComment(text: string) {
            return mkStmt(mkText("// " + text))
        }

        export function mkAssign(x: JsNode, e: JsNode): JsNode {
            return mkStmt(mkSimpleCall("=", [x, e]))
        }

        export function mkParenthesizedExpression(expression: JsNode): JsNode {
            return mkGroup([
                mkText("("),
                expression,
                mkText(")")
            ])
        }
    }

    import H = Helpers;

    ///////////////////////////////////////////////////////////////////////////////
    // Miscellaneous utility functions
    ///////////////////////////////////////////////////////////////////////////////

    // Mutate [a1] in place and append to it the elements from [a2].
    function append<T>(a1: T[], a2: T[]) {
        a1.push.apply(a1, a2);
    }

    // A few wrappers for basic Block operations that throw errors when compilation
    // is not possible. (The outer code catches these and highlights the relevant
    // block.)

    // Internal error (in our code). Compilation shouldn't proceed.
    function assert(x: boolean) {
        if (!x)
            throw new Error("Assertion failure");
    }

    function throwBlockError(msg: string, block: Blockly.Block) {
        let e = new Error(msg);
        (<any>e).block = block;
        throw e;
    }

    ///////////////////////////////////////////////////////////////////////////////
    // Types
    //
    // We slap a very simple type system on top of Blockly. This is needed to ensure
    // we generate valid TouchDevelop code (otherwise compilation from TD to C++
    // would not work).
    ///////////////////////////////////////////////////////////////////////////////

    // There are several layers of abstraction for the type system.
    // - Block are annotated with a string return type, and a string type for their
    //   input blocks (see blocks-custom.js). We use that as the reference semantics
    //   for the blocks.
    // - In this "type system", we use the enum Type. Using an enum rules out more
    //   mistakes.
    // - When emitting code, we target the "TouchDevelop types".
    //
    // Type inference / checking is done as follows. First, we try to assign a type
    // to all variables. We do this by examining all variable assignments and
    // figuring out the type from the right-hand side. There's a fixpoint computation
    // (see [mkEnv]). Then, we propagate down the expected type when doing code
    // generation; when generating code for a variable dereference, if the expected
    // type doesn't match the inferred type, it's an error. If the type was
    // undetermined as of yet, the type of the variable becomes the expected type.

    export class Point {
        constructor(
            public link: Point,
            public type: string
        ) { }
    }

    function find(p: Point): Point {
        if (p.link)
            return find(p.link);
        else
            return p;
    }

    function union(p1: Point, p2: Point) {
        let _p1 = find(p1);
        let _p2 = find(p2);
        assert(_p1.link == null && _p2.link == null);
        if (_p1 == _p2)
            return;

        let t = unify(_p1.type, _p2.type);
        p1.link = _p2;
        p1.type = null;
        p2.type = t;
    }

    // Ground types.
    function mkPoint(t: string): Point {
        return new Point(null, t);
    }
    const pNumber = mkPoint("number");
    const pBoolean = mkPoint("boolean");
    const pString = mkPoint("string");
    const pUnit = mkPoint("void");

    function ground(t?: string): Point {
        if (!t) return mkPoint(t);
        switch (t.toLowerCase()) {
            case "number": return pNumber;
            case "boolean": return pBoolean;
            case "string": return pString;
            case "void": return pUnit;
            default:
                // Unification variable.
                return mkPoint(t);
        }
    }

    ///////////////////////////////////////////////////////////////////////////////
    // Type inference
    //
    // Expressions are now directly compiled as a tree. This requires knowing, for
    // each property ref, the right value for its [parent] property.
    ///////////////////////////////////////////////////////////////////////////////

    // Infers the expected type of an expression by looking at the untranslated
    // block and figuring out, from the look of it, what type of expression it
    // holds.
    function returnType(e: Environment, b: Blockly.Block): Point {
        assert(b != null);

        if (b.type == "placeholder" || b.type === pxtc.TS_OUTPUT_TYPE)
            return find((<any>b).p);

        if (b.type == "variables_get")
            return find(lookup(e, escapeVarName(b.getFieldValue("VAR"), e)).type);

        assert(!b.outputConnection || b.outputConnection.check_ && b.outputConnection.check_.length > 0);

        if (!b.outputConnection)
            return ground(pUnit.type);

        return ground(b.outputConnection.check_[0]);
    }

    // Basic type unification routine; easy, because there's no structural types.
    function unify(t1: string, t2: string) {
        if (t1 == null)
            return t2;
        else if (t2 == null)
            return t1;
        else if (t1 == t2)
            return t1;
        else
            throw new Error("cannot mix " + t1 + " with " + t2);
    }

    function mkPlaceholderBlock(e: Environment, type?: string): Blockly.Block {
        // XXX define a proper placeholder block type
        return <any>{
            type: "placeholder",
            p: mkPoint(type || null),
            workspace: e.workspace,
        };
    }

    function attachPlaceholderIf(e: Environment, b: Blockly.Block, n: string, type?: string) {
        // Ugly hack to keep track of the type we want there.
        const target = b.getInputTargetBlock(n);
        if (!target) {
            if (!placeholders[b.id]) {
                placeholders[b.id] = {};
            }

            placeholders[b.id][n] = mkPlaceholderBlock(e, type);
        }
        else if (target.type === pxtc.TS_OUTPUT_TYPE && !((target as any).p)) {
            (target as any).p = mkPoint(null);
        }
    }

    function getInputTargetBlock(b: Blockly.Block, n: string) {
        const res = b.getInputTargetBlock(n);

        if (!res) {
            return placeholders[b.id] && placeholders[b.id][n];
        }
        else {
            return res
        }
    }

    function removeAllPlaceholders() {
        placeholders = {};
    }

    // Unify the *return* type of the parameter [n] of block [b] with point [p].
    function unionParam(e: Environment, b: Blockly.Block, n: string, p: Point) {
        try {
            attachPlaceholderIf(e, b, n);
            union(returnType(e, getInputTargetBlock(b, n)), p);
        } catch (e) {
            throwBlockError("The parameter " + n + " of this block is of the wrong type. More precisely: " + e, b);
        }
    }

    function infer(e: Environment, w: Blockly.Workspace) {
        w.getAllBlocks().filter(b => !b.disabled).forEach((b: Blockly.Block) => {
            try {
                switch (b.type) {
                    case "math_op2":
                        unionParam(e, b, "x", ground(pNumber.type));
                        unionParam(e, b, "y", ground(pNumber.type));
                        break;

                    case "math_op3":
                        unionParam(e, b, "x", ground(pNumber.type));
                        break;

                    case "math_arithmetic":
                    case "logic_compare":
                        switch (b.getFieldValue("OP")) {
                            case "ADD": case "MINUS": case "MULTIPLY": case "DIVIDE":
                            case "LT": case "LTE": case "GT": case "GTE": case "POWER":
                                unionParam(e, b, "A", ground(pNumber.type));
                                unionParam(e, b, "B", ground(pNumber.type));
                                break;
                            case "AND": case "OR":
                                attachPlaceholderIf(e, b, "A", pBoolean.type);
                                attachPlaceholderIf(e, b, "B", pBoolean.type);
                                break;
                            case "EQ": case "NEQ":
                                attachPlaceholderIf(e, b, "A");
                                attachPlaceholderIf(e, b, "B");
                                let p1 = returnType(e, getInputTargetBlock(b, "A"));
                                let p2 = returnType(e, getInputTargetBlock(b, "B"));
                                try {
                                    union(p1, p2);
                                } catch (e) {
                                    throwBlockError("Comparing objects of different types", b);
                                }
                                let t = find(p1).type;
                                if (t != pString.type && t != pBoolean.type && t != pNumber.type && t != null)
                                    throwBlockError("I can only compare strings, booleans and numbers", b);
                                break;
                        }
                        break;

                    case "logic_operation":
                        attachPlaceholderIf(e, b, "A", pBoolean.type);
                        attachPlaceholderIf(e, b, "B", pBoolean.type);
                        break;

                    case "logic_negate":
                        attachPlaceholderIf(e, b, "BOOL", pBoolean.type);
                        break;

                    case "controls_if":
                        for (let i = 0; i <= (<Blockly.IfBlock>b).elseifCount_; ++i)
                        attachPlaceholderIf(e, b, "IF" + i, pBoolean.type);
                        break;

                    case "controls_simple_for":
                        unionParam(e, b, "TO", ground(pNumber.type));
                        break;
                    case "variables_set":
                    case "variables_change":
                        let x = escapeVarName(b.getFieldValue("VAR"), e);
                        let p1 = lookup(e, x).type;
                        attachPlaceholderIf(e, b, "VALUE");
                        let rhs = getInputTargetBlock(b, "VALUE");
                        if (rhs) {
                            let tr = returnType(e, rhs);
                            try {
                                union(p1, tr);
                            } catch (e) {
                                throwBlockError("Assigning a value of the wrong type to variable " + x, b);
                            }
                        }
                        break;
                    case "controls_repeat_ext":
                        unionParam(e, b, "TIMES", ground(pNumber.type));
                        break;

                    case "device_while":
                        attachPlaceholderIf(e, b, "COND", pBoolean.type);
                        break;

                    default:
                        if (b.type in e.stdCallTable) {
                            e.stdCallTable[b.type].args.forEach((p: StdArg) => {
                                if (p.field && !b.getFieldValue(p.field)) {
                                    let i = b.inputList.filter((i: Blockly.Input) => i.name == p.field)[0];
                                    // This will throw if someone modified blocks-custom.js and forgot to add
                                    // [setCheck]s in the block definition. This is intentional and MUST be
                                    // fixed.
                                    let t = i.connection.check_[0];
                                    unionParam(e, b, p.field, ground(t));
                                }
                            });
                        }
                }
            } catch (err) {
                const be = ((<any>err).block as Blockly.Block) || b;
                be.setWarningText(err + "");
                e.errors.push(be);
            }
        });

        // Last pass: if some variable has no type (because it was never used or
        // assigned to), just unify it with int...
        e.bindings.forEach((b: Binding) => {
            if (find(b.type).type == null)
                union(b.type, ground(pNumber.type));
        });
    }

    ///////////////////////////////////////////////////////////////////////////////
    // Expressions
    //
    // Expressions are now directly compiled as a tree. This requires knowing, for
    // each property ref, the right value for its [parent] property.
    ///////////////////////////////////////////////////////////////////////////////

    function extractNumber(b: Blockly.Block): number {
        let v = b.getFieldValue("NUM");
        const parsed = parseFloat(v);
        checkNumber(parsed);
        return parsed;
    }

    function checkNumber(n: number) {
        if (n === Infinity || n === NaN) {
            U.userError(lf("Number entered is either too large or too small"));
        }
    }

    function extractTsExpression(e: Environment, b: Blockly.Block, comments: string[]): JsNode {
        return mkText(b.getFieldValue("EXPRESSION"));
    }

    function compileNumber(e: Environment, b: Blockly.Block, comments: string[]): JsNode {
        return H.mkNumberLiteral(extractNumber(b));
    }

    let opToTok: { [index: string]: string } = {
        // POWER gets a special treatment because there's no operator for it in
        // TouchDevelop
        "ADD": "+",
        "MINUS": "-",
        "MULTIPLY": "*",
        "DIVIDE": "/",
        "LT": "<",
        "LTE": "<=",
        "GT": ">",
        "GTE": ">=",
        "AND": "&&",
        "OR": "||",
        "EQ": "==",
        "NEQ": "!=",
    };

    function compileArithmetic(e: Environment, b: Blockly.Block, comments: string[]): JsNode {
        let bOp = b.getFieldValue("OP");
        let left = getInputTargetBlock(b, "A");
        let right = getInputTargetBlock(b, "B");
        let args = [compileExpression(e, left, comments), compileExpression(e, right, comments)];
        let t = returnType(e, left).type;

        if (t == pString.type) {
            if (bOp == "EQ") return H.mkSimpleCall("==", args);
            else if (bOp == "NEQ") return H.mkSimpleCall("!=", args);
        } else if (t == pBoolean.type)
            return H.mkSimpleCall(opToTok[bOp], args);

        // Compilation of math operators.
        if (bOp == "POWER") return H.mathCall("pow", args);
        else {
            assert(bOp in opToTok);
            return H.mkSimpleCall(opToTok[bOp], args);
        }
    }

    function compileModulo(e: Environment, b: Blockly.Block, comments: string[]): JsNode {
        let left = getInputTargetBlock(b, "DIVIDEND");
        let right = getInputTargetBlock(b, "DIVISOR");
        let args = [compileExpression(e, left, comments), compileExpression(e, right, comments)];
        return H.mkSimpleCall("%", args);
    }

    function compileMathOp2(e: Environment, b: Blockly.Block, comments: string[]): JsNode {
        let op = b.getFieldValue("op");
        let x = compileExpression(e, getInputTargetBlock(b, "x"), comments);
        let y = compileExpression(e, getInputTargetBlock(b, "y"), comments);
        return H.mathCall(op, [x, y])
    }

    function compileMathOp3(e: Environment, b: Blockly.Block, comments: string[]): JsNode {
        let x = compileExpression(e, getInputTargetBlock(b, "x"), comments);
        return H.mathCall("abs", [x]);
    }

    function compileText(e: Environment, b: Blockly.Block, comments: string[]): JsNode {
        return H.mkStringLiteral(b.getFieldValue("TEXT"));
    }

    function compileTextJoin(e: Environment, b: Blockly.Block, comments: string[]): JsNode {
        let last: JsNode;
        let i = 0;
        while (true) {
            const val = getInputTargetBlock(b, "ADD" + i);
            i++;

            if (!val) {
                if (i < b.inputList.length) {
                    continue;
                }
                else {
                    break;
                }
            }

            const compiled = compileExpression(e, val, comments);
            if (!last) {
                if (val.type.indexOf("text") === 0) {
                    last = compiled;
                }
                else {
                    // If we don't start with a string, then the TS won't match
                    // the implied semantics of the blocks
                    last = H.mkSimpleCall("+", [H.mkStringLiteral(""), compiled]);
                }
            }
            else {
                last = H.mkSimpleCall("+", [last, compiled]);
            }
        }

        if (!last) {
            return H.mkStringLiteral("");
        }

        return last;
    }

    function compileBoolean(e: Environment, b: Blockly.Block, comments: string[]): JsNode {
        return H.mkBooleanLiteral(b.getFieldValue("BOOL") == "TRUE");
    }

    function compileNot(e: Environment, b: Blockly.Block, comments: string[]): JsNode {
        let expr = compileExpression(e, getInputTargetBlock(b, "BOOL"), comments);
        return mkPrefix("!", [H.mkParenthesizedExpression(expr)]);
    }

    function extractNumberLit(e: JsNode): number {
        if (e.type != NT.Prefix || !/^-?\d+$/.test(e.op))
            return null
        const parsed = parseInt(e.op);
        checkNumber(parsed);
        return parsed;
    }

    function compileRandom(e: Environment, b: Blockly.Block, comments: string[]): JsNode {
        let expr = compileExpression(e, getInputTargetBlock(b, "limit"), comments);
        let v = extractNumberLit(expr)
        if (v != null)
            return H.mathCall("random", [H.mkNumberLiteral(v + 1)]);
        else
            return H.mathCall("random", [H.mkSimpleCall(opToTok["ADD"], [expr, H.mkNumberLiteral(1)])])
    }

    function compileCreateList(e: Environment, b: Blockly.Block, comments: string[]): JsNode {
        // collect argument
        let args = b.inputList.map(input => input.connection && input.connection.targetBlock() ? compileExpression(e, input.connection.targetBlock(), comments) : undefined)
            .filter(e => !!e);

        // we need at least 1 element to determine the type...
        if (args.length < 0)
            U.userError(lf("The list must have at least one element"));

        return H.mkArrayLiteral(args);
    }

    function defaultValueForType(t: Point): JsNode {
        if (t.type == null) {
            union(t, ground(pNumber.type));
            t = find(t);
        }

        switch (t.type) {
            case "boolean":
                return H.mkBooleanLiteral(false);
            case "number":
                return H.mkNumberLiteral(0);
            case "string":
                return H.mkStringLiteral("");
            default:
                return mkText("null");
        }
    }

    // [t] is the expected type; we assume that we never null block children
    // (because placeholder blocks have been inserted by the type-checking phase
    // whenever a block was actually missing).
    export function compileExpression(e: Environment, b: Blockly.Block, comments: string[]): JsNode {
        assert(b != null);
        e.stats[b.type] = (e.stats[b.type] || 0) + 1;
        maybeAddComment(b, comments);
        let expr: JsNode;
        if (b.disabled || b.type == "placeholder")
            expr = defaultValueForType(returnType(e, b));
        else switch (b.type) {
            case "math_number":
                expr = compileNumber(e, b, comments); break;
            case "math_number_minmax":
                expr = compileNumber(e, b, comments); break;
            case "math_op2":
                expr = compileMathOp2(e, b, comments); break;
            case "math_op3":
                expr = compileMathOp3(e, b, comments); break;
            case "device_random":
                expr = compileRandom(e, b, comments); break;
            case "math_arithmetic":
            case "logic_compare":
            case "logic_operation":
                expr = compileArithmetic(e, b, comments); break;
            case "math_modulo":
                expr = compileModulo(e, b, comments); break;
            case "logic_boolean":
                expr = compileBoolean(e, b, comments); break;
            case "logic_negate":
                expr = compileNot(e, b, comments); break;
            case "variables_get":
                expr = compileVariableGet(e, b); break;
            case "text":
                expr = compileText(e, b, comments); break;
            case "text_join":
                expr = compileTextJoin(e, b, comments); break;
            case "lists_create_with":
                expr = compileCreateList(e, b, comments); break;
            case pxtc.TS_OUTPUT_TYPE:
                expr = extractTsExpression(e, b, comments); break;
            default:
                let call = e.stdCallTable[b.type];
                if (call) {
                    if (call.imageLiteral)
                        expr = compileImage(e, b, call.imageLiteral, call.namespace, call.f,
                            call.args.map(ar => compileArgument(e, b, ar, comments)))
                    else
                        expr = compileStdCall(e, b, call, comments);
                }
                else {
                    pxt.reportError("blocks", "unabled compile expression", { "details": b.type });
                    expr = defaultValueForType(returnType(e, b));
                }
                break;
        }

        expr.id = b.id;
        return expr;
    }

    ///////////////////////////////////////////////////////////////////////////////
    // Environments
    ///////////////////////////////////////////////////////////////////////////////

    // Environments are persistent.

    export interface Environment {
        workspace: Blockly.Workspace;
        bindings: Binding[];
        stdCallTable: pxt.Map<StdFunc>;
        errors: Blockly.Block[];
        renames: RenameMap;
        stats: pxt.Map<number>;
    }

    export interface RenameMap {
        oldToNew: Map<string>;
        takenNames: Map<boolean>;
    }

    export enum VarUsage {
        Unknown,
        Read,
        Assign
    }

    export interface Binding {
        name: string;
        type: Point;
        declaredInLocalScope: number;
        assigned?: VarUsage; // records the first usage of this variable (read/assign)
        mustBeGlobal?: boolean;
    }

    function isCompiledAsLocalVariable(b: Binding) {
        return b.declaredInLocalScope && !b.mustBeGlobal;
    }

    function extend(e: Environment, x: string, t: string): Environment {
        assert(lookup(e, x) == null);
        return {
            workspace: e.workspace,
            bindings: [{ name: x, type: ground(t), declaredInLocalScope: 0 }].concat(e.bindings),
            stdCallTable: e.stdCallTable,
            errors: e.errors,
            renames: e.renames,
            stats: e.stats
        };
    }

    function lookup(e: Environment, n: string): Binding {
        for (let i = 0; i < e.bindings.length; ++i)
            if (e.bindings[i].name == n)
                return e.bindings[i];
        return null;
    }

    function fresh(e: Environment, s: string): string {
        let i = 0;
        let unique = s;
        while (lookup(e, unique) != null)
            unique = s + i++;
        return unique;
    }

    function emptyEnv(w: Blockly.Workspace): Environment {
        return {
            workspace: w,
            bindings: [],
            stdCallTable: {},
            errors: [],
            renames: {
                oldToNew: {},
                takenNames: {}
            },
            stats: {}
        }
    };

    ///////////////////////////////////////////////////////////////////////////////
    // Statements
    ///////////////////////////////////////////////////////////////////////////////

    function compileControlsIf(e: Environment, b: Blockly.IfBlock, comments: string[]): JsNode[] {
        let stmts: JsNode[] = [];
        // Notice the <= (if there's no else-if, we still compile the primary if).
        for (let i = 0; i <= b.elseifCount_; ++i) {
            let cond = compileExpression(e, getInputTargetBlock(b, "IF" + i), comments);
            let thenBranch = compileStatements(e, getInputTargetBlock(b, "DO" + i));
            let startNode = mkText("if (")
            if (i > 0) {
                startNode = mkText("else if (")
                startNode.glueToBlock = true
            }
            append(stmts, [
                startNode,
                cond,
                mkText(")"),
                thenBranch
            ])
        }
        if (b.elseCount_) {
            let elseNode = mkText("else")
            elseNode.glueToBlock = true
            append(stmts, [
                elseNode,
                compileStatements(e, getInputTargetBlock(b, "ELSE"))
            ])
        }
        return stmts;
    }

    function compileControlsFor(e: Environment, b: Blockly.Block, comments: string[]): JsNode[] {
        let bVar = escapeVarName(b.getFieldValue("VAR"), e);
        let bTo = getInputTargetBlock(b, "TO");
        let bDo = getInputTargetBlock(b, "DO");
        let bBy = getInputTargetBlock(b, "BY");
        let bFrom = getInputTargetBlock(b, "FROM");
        let incOne = !bBy || (bBy.type.match(/^math_number/) && extractNumber(bBy) == 1)

        let binding = lookup(e, bVar);
        assert(binding.declaredInLocalScope > 0);

        return [
            mkText("for (let " + bVar + " = "),
            bFrom ? compileExpression(e, bFrom, comments) : mkText("0"),
            mkText("; "),
            mkInfix(mkText(bVar), "<=", compileExpression(e, bTo, comments)),
            mkText("; "),
            incOne ? mkText(bVar + "++") : mkInfix(mkText(bVar), "+=", compileExpression(e, bBy, comments)),
            mkText(")"),
            compileStatements(e, bDo)
        ]
    }

    function compileControlsRepeat(e: Environment, b: Blockly.Block, comments: string[]): JsNode[] {
        let bound = compileExpression(e, getInputTargetBlock(b, "TIMES"), comments);
        let body = compileStatements(e, getInputTargetBlock(b, "DO"));
        let valid = (x: string) => !lookup(e, x)
        let name = "i";
        for (let i = 0; !valid(name); i++)
            name = "i" + i;
        return [
            mkText("for (let " + name + " = 0; "),
            mkInfix(mkText(name), "<", bound),
            mkText("; " + name + "++)"),
            body
        ]
    }

    function compileWhile(e: Environment, b: Blockly.Block, comments: string[]): JsNode[] {
        let cond = compileExpression(e, getInputTargetBlock(b, "COND"), comments);
        let body = compileStatements(e, getInputTargetBlock(b, "DO"));
        return [
            mkText("while ("),
            cond,
            mkText(")"),
            body
        ]
    }

    function compileForever(e: Environment, b: Blockly.Block): JsNode {
        let bBody = getInputTargetBlock(b, "HANDLER");
        let body = compileStatements(e, bBody);
        return mkCallWithCallback(e, "basic", "forever", [], body);
    }

    // convert to javascript friendly name
    export function escapeVarName(name: string, e: Environment): string {
        if (!name) return '_';

        if (e.renames.oldToNew[name]) {
            return e.renames.oldToNew[name];
        }

        let n = name.replace(/\s+/g, "_").replace(/[^a-zA-Z0-9_$]/g, a =>
            ts.pxtc.isIdentifierPart(a.charCodeAt(0), ts.pxtc.ScriptTarget.ES5) ? a : "");

        if (!n || !ts.pxtc.isIdentifierStart(n.charCodeAt(0), ts.pxtc.ScriptTarget.ES5)) {
            n = "_" + n;
        }

        if (e.renames.takenNames[n]) {
            let i = 2;

            while (e.renames.takenNames[n + i]) {
                i++;
            }

            n += i;
        }

        e.renames.oldToNew[name] = n;
        e.renames.takenNames[n] = true;
        return n;
    }

    function compileVariableGet(e: Environment, b: Blockly.Block): JsNode {
        let name = escapeVarName(b.getFieldValue("VAR"), e);
        let binding = lookup(e, name);
        if (!binding.assigned)
            binding.assigned = VarUsage.Read;
        assert(binding != null && binding.type != null);
        return mkText(name);
    }

    function compileSet(e: Environment, b: Blockly.Block, comments: string[]): JsNode {
        let bVar = escapeVarName(b.getFieldValue("VAR"), e);
        let bExpr = getInputTargetBlock(b, "VALUE");
        let binding = lookup(e, bVar);
        let isDef = false
        if (!binding.assigned)
            if (b.getSurroundParent()) {
                // need to define this variable in the top-scope
                binding.assigned = VarUsage.Read
            } else {
                binding.assigned = VarUsage.Assign;
                isDef = true
            }
        let expr = compileExpression(e, bExpr, comments);
        return mkStmt(
            mkText(isDef ? "let " : ""),
            mkText(bVar + " = "),
            expr)
    }

    function compileChange(e: Environment, b: Blockly.Block, comments: string[]): JsNode {
        let bVar = escapeVarName(b.getFieldValue("VAR"), e);
        let bExpr = getInputTargetBlock(b, "VALUE");
        let binding = lookup(e, bVar);
        if (!binding.assigned)
            binding.assigned = VarUsage.Read;
        let expr = compileExpression(e, bExpr, comments);
        let ref = mkText(bVar);
        return mkStmt(mkInfix(ref, "+=", expr))
    }

    function eventArgs(call: StdFunc): string[] {
        return call.args.map(ar => ar.field).filter(ar => !!ar);
    }

    function compileCall(e: Environment, b: Blockly.Block, comments: string[]): JsNode {
        const call = e.stdCallTable[b.type];
        if (call.imageLiteral)
            return mkStmt(compileImage(e, b, call.imageLiteral, call.namespace, call.f, call.args.map(ar => compileArgument(e, b, ar, comments))))
        else if (call.hasHandler)
            return compileEvent(e, b, call, eventArgs(call), call.namespace, comments)
        else
            return mkStmt(compileStdCall(e, b, e.stdCallTable[b.type], comments))
    }

    function compileArgument(e: Environment, b: Blockly.Block, p: StdArg, comments: string[]): JsNode {
        let lit: any = p.literal;
        if (lit)
            return lit instanceof String ? H.mkStringLiteral(<string>lit) : H.mkNumberLiteral(<number>lit);
        let f = b.getFieldValue(p.field);
        if (f)
            return mkText(f);
        else
            return compileExpression(e, getInputTargetBlock(b, p.field), comments)
    }

    function compileStdCall(e: Environment, b: Blockly.Block, func: StdFunc, comments: string[]): JsNode {
        let args: JsNode[]
        if (isMutatingBlock(b) && b.mutation.getMutationType() === MutatorTypes.RestParameterMutator) {
            args = b.mutation.compileMutation(e, comments).children;
        }
        else {
            args = func.args.map((p: StdArg) => compileArgument(e, b, p, comments));
        }

        const externalInputs = !b.getInputsInline();
        if (func.isIdentity)
            return args[0];
        else if (func.property) {
            return H.mkPropertyAccess(func.f, args[0]);
        } else if (func.isExtensionMethod) {
            if (func.attrs.defaultInstance) {
                let instance: JsNode;
                if (isMutatingBlock(b) && b.mutation.getMutationType() === MutatorTypes.DefaultInstanceMutator) {
                    instance = b.mutation.compileMutation(e, comments);
                }

                if (instance) {
                    args.unshift(instance);
                }
                else {
                    args.unshift(mkText(func.attrs.defaultInstance));
                }
            }
            return H.extensionCall(func.f, args, externalInputs);
        } else if (func.namespace) {
            return H.namespaceCall(func.namespace, func.f, args, externalInputs);
        } else {
            return H.stdCall(func.f, args, externalInputs);
        }
    }

    function compileStdBlock(e: Environment, b: Blockly.Block, f: StdFunc, comments: string[]) {
        return mkStmt(compileStdCall(e, b, f, comments))
    }

    function mkCallWithCallback(e: Environment, n: string, f: string, args: JsNode[], body: JsNode, argumentDeclaration?: JsNode, isExtension = false): JsNode {
        body.noFinalNewline = true
        let callback: JsNode;
        if (argumentDeclaration) {
            callback = mkGroup([argumentDeclaration, body]);
        }
        else {
            callback = mkGroup([mkText("() =>"), body]);
        }

        if (isExtension)
            return mkStmt(H.extensionCall(f, args.concat([callback]), false));
        else
            return mkStmt(H.namespaceCall(n, f, args.concat([callback]), false));
    }

    function compileArg(e: Environment, b: Blockly.Block, arg: string, comments: string[]): JsNode {
        // b.getFieldValue may be string, numbers
        const argb = getInputTargetBlock(b, arg);
        if (argb) return compileExpression(e, argb, comments);
        return mkText(b.getFieldValue(arg))
    }

    function compileStartEvent(e: Environment, b: Blockly.Block): JsNode {
        const bBody = getInputTargetBlock(b, "HANDLER");
        const body = compileStatements(e, bBody);

        if (pxt.appTarget.compile && pxt.appTarget.compile.onStartText && body && body.children) {
            body.children.unshift(mkStmt(mkText(`// ${pxtc.ON_START_COMMENT}\n`)))
        }

        return body;
    }

    function compileEvent(e: Environment, b: Blockly.Block, stdfun: StdFunc, args: string[], ns: string, comments: string[]): JsNode {
        const compiledArgs: JsNode[] = args.map(arg => compileArg(e, b, arg, comments));
        const bBody = getInputTargetBlock(b, "HANDLER");
        const body = compileStatements(e, bBody);
        let argumentDeclaration: JsNode;

        if (isMutatingBlock(b) && b.mutation.getMutationType() === MutatorTypes.ObjectDestructuringMutator) {
            argumentDeclaration = b.mutation.compileMutation(e, comments);
        }

        return mkCallWithCallback(e, ns, stdfun.f, compiledArgs, body, argumentDeclaration, stdfun.isExtensionMethod);
    }

    function isMutatingBlock(b: Blockly.Block): b is MutatingBlock {
        return !!(b as MutatingBlock).mutation;
    }

    function compileImage(e: Environment, b: Blockly.Block, frames: number, n: string, f: string, args?: JsNode[]): JsNode {
        args = args === undefined ? [] : args;
        let state = "\n";
        let rows = 5;
        let columns = frames * 5;
        for (let i = 0; i < rows; ++i) {
            for (let j = 0; j < columns; ++j) {
                if (j > 0)
                    state += ' ';
                state += /TRUE/.test(b.getFieldValue("LED" + j + i)) ? "#" : ".";
            }
            state += '\n';
        }
        let lit = H.mkStringLiteral(state)
        lit.canIndentInside = true
        return H.namespaceCall(n, f, [lit].concat(args), false);
    }

    // A standard function argument may be a field name (see below)
    // or a string|number literal.
    // The literal is used to hide argument in blocks
    // that are available in TD.
    export interface StdArg {
        field?: string;
        literal?: string | number;
    }

    // A description of each function from the "device library". Types are fetched
    // from the Blockly blocks definition.
    // - the key is the name of the Blockly.Block that we compile into a device call;
    // - [f] is the TouchDevelop function name we compile to
    // - [args] is a list of names; the name is taken to be either the name of a
    //   Blockly field value or, if not found, the name of a Blockly input block; if a
    //   field value is found, then this generates a string expression. If argument is a literal, simply emits the literal.
    // - [isExtensionMethod] is a flag so that instead of generating a TouchDevelop
    //   call like [f(x, y...)], we generate the more "natural" [x → f (y...)]
    // - [namespace] is also an optional flag to generate a "namespace" call, that
    //   is, "basic -> show image" instead of "micro:bit -> show image".
    export interface StdFunc {
        f: string;
        args: StdArg[];
        attrs: ts.pxtc.CommentAttrs;
        isExtensionMethod?: boolean;
        imageLiteral?: number;
        hasHandler?: boolean;
        property?: boolean;
        namespace?: string;
        isIdentity?: boolean; // TD_ID shim
    }

    function compileStatementBlock(e: Environment, b: Blockly.Block): JsNode[] {
        let r: JsNode[];
        const comments: string[] = [];
        e.stats[b.type] = (e.stats[b.type] || 0) + 1;
        maybeAddComment(b, comments);
        switch (b.type) {
            case 'controls_if':
                r = compileControlsIf(e, <Blockly.IfBlock>b, comments);
                break;
            case 'controls_for':
            case 'controls_simple_for':
                r = compileControlsFor(e, b, comments);
                break;
            case 'variables_set':
                r = [compileSet(e, b, comments)];
                break;

            case 'variables_change':
                r = [compileChange(e, b, comments)];
                break;

            case 'controls_repeat_ext':
                r = compileControlsRepeat(e, b, comments);
                break;

            case 'device_while':
                r = compileWhile(e, b, comments);
                break;
            case ts.pxtc.ON_START_TYPE:
                r = compileStartEvent(e, b).children;
                break;
            case pxtc.TS_STATEMENT_TYPE:
                r = compileTypescriptBlock(e, b);
                break;
            default:
                let call = e.stdCallTable[b.type];
                if (call) r = [compileCall(e, b, comments)];
                else r = [mkStmt(compileExpression(e, b, comments))];
                break;
        }
        let l = r[r.length - 1]; if (l) l.id = b.id;

        r.forEach(l => {
            if (l.type === NT.Block) {
                l.id = b.id
            }
        });

        if (comments.length) {
            addCommentNodes(comments, r)
        }

        return r;
    }

    function compileStatements(e: Environment, b: Blockly.Block): JsNode {
        let stmts: JsNode[] = [];
        while (b) {
            if (!b.disabled) append(stmts, compileStatementBlock(e, b));
            b = b.getNextBlock();
        }
        return mkBlock(stmts);
    }

    function compileTypescriptBlock(e: Environment, b: Blockly.Block) {
        let res: JsNode[] = [];
        let i = 0;

        while (true) {
            const value = b.getFieldValue("LINE" + i);
            i++;

            if (value !== null) {
                res.push(mkText(value + "\n"));

                const declaredVars: string = (b as any).declaredVariables
                if (declaredVars) {
                    const varNames = declaredVars.split(",");
                    varNames.forEach(n => {
                        const existing = lookup(e, n);
                        if (existing) {
                            existing.assigned = VarUsage.Assign;
                            existing.mustBeGlobal = false;
                        }
                        else {
                            e.bindings.push({
                                name: n,
                                type: mkPoint(null),
                                assigned: VarUsage.Assign,
                                declaredInLocalScope: 1,
                                mustBeGlobal: false
                            });
                        }
                    })
                }
            }
            else {
                break;
            }
        }

        return res;
    }

    // This function creates an empty environment where type inference has NOT yet
    // been performed.
    // - All variables have been assigned an initial [Point] in the union-find.
    // - Variables have been marked to indicate if they are compatible with the
    //   TouchDevelop for-loop model.
    export function mkEnv(w: Blockly.Workspace, blockInfo?: pxtc.BlocksInfo, skipVariables?: boolean): Environment {
        // The to-be-returned environment.
        let e = emptyEnv(w);

        // append functions in stdcalltable
        if (blockInfo)
            blockInfo.blocks
                .forEach(fn => {
                    if (e.stdCallTable[fn.attributes.blockId]) {
                        pxt.reportError("blocks", "function already defined", { "details": fn.attributes.blockId });
                        return;
                    }
                    let fieldMap = pxt.blocks.parameterNames(fn);
                    let instance = fn.kind == pxtc.SymbolKind.Method || fn.kind == pxtc.SymbolKind.Property;
                    let args = (fn.parameters || []).map(p => {
                        if (fieldMap[p.name] && fieldMap[p.name].name) return { field: fieldMap[p.name].name };
                        else return null;
                    }).filter(a => !!a);

                    if (instance && !fn.attributes.defaultInstance) {
                        args.unshift({
                            field: fieldMap["this"].name
                        });
                    }

                    e.stdCallTable[fn.attributes.blockId] = {
                        namespace: fn.namespace,
                        f: fn.name,
                        args: args,
                        attrs: fn.attributes,
                        isExtensionMethod: instance,
                        imageLiteral: fn.attributes.imageLiteral,
                        hasHandler: fn.parameters && fn.parameters.some(p => (p.type == "() => void" || !!p.properties)),
                        property: !fn.parameters,
                        isIdentity: fn.attributes.shim == "TD_ID"
                    }
                })

        if (skipVariables) return e;

        const variableIsScoped = (b: Blockly.Block, name: string): boolean => {
            if (!b)
                return false;
            else if ((b.type == "controls_for" || b.type == "controls_simple_for")
                && escapeVarName(b.getFieldValue("VAR"), e) == name)
                return true;
            else if (isMutatingBlock(b) && b.mutation.isDeclaredByMutation(name))
                return true;
            else
                return variableIsScoped(b.getSurroundParent(), name);
        };

        function trackLocalDeclaration(name: string, type: string) {
            // It's ok for two loops to share the same variable.
            if (lookup(e, name) == null)
                e = extend(e, name, type);
            lookup(e, name).declaredInLocalScope++;
            // If multiple loops share the same
            // variable, that means there's potential race conditions in concurrent
            // code, so faithfully compile this as a global variable.
            if (lookup(e, name).declaredInLocalScope > 1)
                lookup(e, name).mustBeGlobal = true;
        }

        // collect local variables.
        w.getAllBlocks().filter(b => !b.disabled).forEach(b => {
            if (b.type == "controls_for" || b.type == "controls_simple_for") {
                let x = escapeVarName(b.getFieldValue("VAR"), e);
                trackLocalDeclaration(x, pNumber.type);
            }
            else if (isMutatingBlock(b)) {
                const declarations = b.mutation.getDeclaredVariables();
                if (declarations) {
                    for (const varName in declarations) {
                        trackLocalDeclaration(escapeVarName(varName, e), declarations[varName]);
                    }
                }
            }
        });

        // determine for-loop compatibility: for each get or
        // set block, 1) make sure that the variable is bound, then 2) mark the variable if needed.
        w.getAllBlocks().filter(b => !b.disabled).forEach(b => {
            if (b.type == "variables_get" || b.type == "variables_set" || b.type == "variables_change") {
                let x = escapeVarName(b.getFieldValue("VAR"), e);
                if (lookup(e, x) == null)
                    e = extend(e, x, null);

                let binding = lookup(e, x);
                if (binding.declaredInLocalScope && !variableIsScoped(b, x))
                    // loop index is read outside the loop.
                    binding.mustBeGlobal = true;
            }
        });

        return e;
    }

<<<<<<< HEAD
    export function compileBlock(b: Blockly.Block, blockInfo: pxtc.BlocksInfo): BlockCompilationResult {
=======
    export function compileBlockAsync(b: B.Block, blockInfo: pxtc.BlocksInfo): Promise<BlockCompilationResult> {
>>>>>>> 05072ee1
        const w = b.workspace;
        const e = mkEnv(w, blockInfo);
        infer(e, w);
        const compiled = compileStatementBlock(e, b)
        removeAllPlaceholders();
        return tdASTtoTS(e, compiled);
    }

<<<<<<< HEAD
    function compileWorkspace(w: Blockly.Workspace, blockInfo: pxtc.BlocksInfo): JsNode[] {
=======
    function compileWorkspace(e: Environment, w: B.Workspace, blockInfo: pxtc.BlocksInfo): JsNode[] {
>>>>>>> 05072ee1
        try {
            infer(e, w);

            const stmtsMain: JsNode[] = [];

            // all compiled top level blocks are event, move on start to bottom
            const topblocks = w.getTopBlocks(true).sort((a, b) => {
                return (a.type == ts.pxtc.ON_START_TYPE ? 1 : 0) - (b.type == ts.pxtc.ON_START_TYPE ? 1 : 0);
            });

            updateDisabledBlocks(e, w.getAllBlocks(), topblocks);

            topblocks.forEach(b => {
                if (b.type == ts.pxtc.ON_START_TYPE)
                    append(stmtsMain, compileStartEvent(e, b).children);
                else {
                    const compiled = compileStatements(e, b)
                    if (compiled.type == NT.Block)
                        append(stmtsMain, compiled.children);
                    else stmtsMain.push(compiled)
                }
            });

            // All variables in this script are compiled as locals within main unless loop or previsouly assigned
            const stmtsVariables = e.bindings.filter(b => !isCompiledAsLocalVariable(b) && b.assigned != VarUsage.Assign)
                .map(b => {
                    // let btype = find(b.type);
                    // Not sure we need the type here - is is always number or boolean?
                    let defl = defaultValueForType(find(b.type))
                    let tp = ""
                    if (defl.op == "null") {
                        let tpname = find(b.type).type
                        let tpinfo = blockInfo.apis.byQName[tpname]
                        if (tpinfo && tpinfo.attributes.autoCreate)
                            defl = mkText(tpinfo.attributes.autoCreate + "()")
                        else
                            tp = ": " + tpname
                    }
                    return mkStmt(mkText("let " + b.name + tp + " = "), defl)
                });

            return stmtsVariables.concat(stmtsMain)
        } finally {
            removeAllPlaceholders();
        }

        return [] // unreachable
    }

    export function callKey(e: Environment, b: Blockly.Block): string {
        if (b.type == ts.pxtc.ON_START_TYPE)
            return JSON.stringify({ name: ts.pxtc.ON_START_TYPE });

        const call = e.stdCallTable[b.type];
        if (call) {
            // detect if same event is registered already
            const compiledArgs = eventArgs(call).map(arg => compileArg(e, b, arg, []));
            const key = JSON.stringify({ name: call.f, ns: call.namespace, compiledArgs })
                .replace(/"id"\s*:\s*"[^"]+"/g, ''); // remove blockly ids
            return key;
        }

        return undefined;
    }

    function updateDisabledBlocks(e: Environment, allBlocks: Blockly.Block[], topBlocks: Blockly.Block[]) {
        // unset disabled
        allBlocks.forEach(b => b.setDisabled(false));

        // update top blocks
        const events: Map<Blockly.Block> = {};

        function flagDuplicate(key: string, block: Blockly.Block) {
            const otherEvent = events[key];
            if (otherEvent) {
                // another block is already registered
                block.setDisabled(true);
            } else {
                block.setDisabled(false);
                events[key] = block;
            }
        }

        topBlocks.forEach(b => {
            const call = e.stdCallTable[b.type];
            // multiple calls allowed
            if (b.type == ts.pxtc.ON_START_TYPE)
                flagDuplicate(ts.pxtc.ON_START_TYPE, b);
            else if (call && call.attrs.blockAllowMultiple) return;
            // is this an event?
            else if (call && call.hasHandler) {
                // compute key that identifies event call
                // detect if same event is registered already
                const key = callKey(e, b);
                flagDuplicate(key, b);
            } else {
                // all non-events are disabled
                let t = b;
                while (t) {
                    t.setDisabled(true);
                    t = t.getNextBlock();
                }
            }
        });
    }

    export interface SourceInterval {
        id: string;
        start: number;
        end: number;
    }

    export interface BlockCompilationResult {
        source: string;
        sourceMap: SourceInterval[];
        stats: pxt.Map<number>;
    }

    export function findBlockId(sourceMap: SourceInterval[], loc: { start: number; length: number; }): string {
        if (!loc) return undefined;
        let bestChunk: SourceInterval;
        let bestChunkLength: number;
        for (let i = 0; i < sourceMap.length; ++i) {
            let chunk = sourceMap[i];
            if (chunk.start <= loc.start && chunk.end > loc.start + loc.length && (!bestChunk || bestChunkLength > chunk.end - chunk.start)) {
                bestChunk = chunk;
                bestChunkLength = chunk.end - chunk.start;
            }
        }
        if (bestChunk) {
            return bestChunk.id;
        }
        return undefined;
    }

<<<<<<< HEAD
    export function compile(b: Blockly.Workspace, blockInfo: pxtc.BlocksInfo): BlockCompilationResult {
        return tdASTtoTS(compileWorkspace(b, blockInfo));
=======
    export function compileAsync(b: B.Workspace, blockInfo: pxtc.BlocksInfo): Promise<BlockCompilationResult> {
        const e = mkEnv(b, blockInfo);
        const nodes = compileWorkspace(e, b, blockInfo);
        const result = tdASTtoTS(e, nodes);
        return result;
>>>>>>> 05072ee1
    }

    // https://developer.mozilla.org/en-US/docs/Web/JavaScript/Reference/Operators/Operator_Precedence
    const infixPriTable: Map<number> = {
        // 0 = comma/sequence
        // 1 = spread (...)
        // 2 = yield, yield*
        // 3 = assignment
        "=": 3,
        "+=": 3,
        "-=": 3,
        // 4 = conditional (?:)
        "||": 5,
        "&&": 6,
        "|": 7,
        "^": 8,
        "&": 9,
        // 10 = equality
        "==": 10,
        "!=": 10,
        "===": 10,
        "!==": 10,
        // 11 = comparison (excludes in, instanceof)
        "<": 11,
        ">": 11,
        "<=": 11,
        ">=": 11,
        // 12 = bitise shift
        ">>": 12,
        ">>>": 12,
        "<<": 12,
        "+": 13,
        "-": 13,
        "*": 14,
        "/": 14,
        "%": 14,
        "!": 15,
        ".": 18,
    }

    function tdASTtoTS(env: Environment, app: JsNode[]): Promise<BlockCompilationResult> {
        let sourceMap: SourceInterval[] = [];
        let sourceMapById: pxt.Map<SourceInterval> = {};
        let output = ""
        let indent = ""
        let variables: Map<string>[] = [{}];

        function flatten(e0: JsNode) {
            function rec(e: JsNode, outPrio: number) {
                if (e.type != NT.Infix) {
                    for (let c of e.children)
                        rec(c, -1)
                    return
                }

                let r: JsNode[] = []

                function pushOp(c: string) {
                    r.push(mkText(c))
                }

                let infixPri = U.lookup(infixPriTable, e.op)
                if (infixPri == null) U.oops("bad infix op: " + e.op)

                if (infixPri < outPrio) pushOp("(");
                if (e.children.length == 1) {
                    pushOp(e.op)
                    rec(e.children[0], infixPri)
                } else {
                    let bindLeft = infixPri != 3 && e.op != "**"
                    let letType: string = undefined;
                    /*
                    if (e.name == "=" && e.args[0].nodeType == 'localRef') {
                        let varloc = <TDev.AST.Json.JLocalRef>e.args[0];
                        let varname = varloc.name;
                        if (!variables[variables.length - 1][varname]) {
                            variables[variables.length - 1][varname] = "1";
                            pushOp("let")
                            letType = varloc.type as any as string;
                        }
                    }
                    */
                    rec(e.children[0], bindLeft ? infixPri : infixPri + 0.1)
                    r.push(e.children[0])
                    if (letType && letType != "number") {
                        pushOp(": ")
                        pushOp(letType)
                    }
                    if (e.op == ".")
                        pushOp(".")
                    else
                        pushOp(" " + e.op + " ")
                    rec(e.children[1], !bindLeft ? infixPri : infixPri + 0.1)
                    r.push(e.children[1])
                }
                if (infixPri < outPrio) pushOp(")");

                e.type = NT.Prefix
                e.op = ""
                e.children = r
            }

            rec(e0, -1)
        }

        let root = mkGroup(app)
        flatten(root)
        emit(root)

        // never return empty string - TS compiler service thinks it's an error
        if (!output)
            output += "\n"

        // outformat async
        return workerOpAsync("format", { format: {input: output, pos: 1} }).then(() => {
            return {
                source: output,
                sourceMap: sourceMap,
                stats: env.stats
            };
        })

        function emit(n: JsNode) {
            if (n.glueToBlock) {
                removeLastIndent()
                output += " "
            }

            let start = getCurrentLine();

            switch (n.type) {
                case NT.Infix:
                    U.oops("no infix should be left")
                    break
                case NT.NewLine:
                    output += "\n" + indent
                    break
                case NT.Block:
                    block(n)
                    break
                case NT.Prefix:
                    if (n.canIndentInside)
                        output += n.op.replace(/\n/g, "\n" + indent + "    ")
                    else
                        output += n.op
                    n.children.forEach(emit)
                    break
                default:
                    break
            }

            let end = getCurrentLine();

            if (n.id && start != end) {
                if (sourceMapById[n.id]) {
                    const node = sourceMapById[n.id];
                    node.start = Math.min(node.start, start);
                    node.end = Math.max(node.end, end);
                }
                else {
                    const interval = { id: n.id, start: start, end: end }
                    sourceMapById[n.id] = interval;
                    sourceMap.push(interval)
                }
            }
        }

        function getCurrentLine() {
            let i = 0;
            output.replace(/\n/g, a => { i++; return a; })
            return i;
        }

        function write(s: string) {
            output += s.replace(/\n/g, "\n" + indent)
        }

        function removeLastIndent() {
            output = output.replace(/\n *$/, "")
        }

        function block(n: JsNode) {
            let finalNl = n.noFinalNewline ? "" : "\n";
            if (n.children.length == 0) {
                write(" {\n\t\n}" + finalNl)
                return
            }

            let vars = U.clone<Map<string>>(variables[variables.length - 1] || {});
            variables.push(vars);
            indent += "    "
            write(" {\n")
            for (let nn of n.children)
                emit(nn)
            indent = indent.slice(4)
            removeLastIndent()
            write("\n}" + finalNl)
            variables.pop();
        }
    }

    function maybeAddComment(b: Blockly.Block, comments: string[]) {
        if (b.comment) {
            if ((typeof b.comment) === "string") {
                comments.push(b.comment as string)
            }
            else {
                comments.push((b.comment as Blockly.Comment).getText())
            }
        }
    }

    function addCommentNodes(comments: string[], r: JsNode[]) {
        const commentNodes: JsNode[] = []
        const paragraphs: string[] = []

        for (const comment of comments) {
            for (const paragraph of comment.split("\n")) {
                paragraphs.push(paragraph)
            }
        }

        for (let i = 0; i < paragraphs.length; i++) {
            // Wrap paragraph lines
            const words = paragraphs[i].split(/\s/)
            let currentLine: string;
            for (const word of words) {
                if (!currentLine) {
                    currentLine = word
                }
                else if (currentLine.length + word.length > MAX_COMMENT_LINE_LENGTH) {
                    commentNodes.push(mkText(`// ${currentLine}`))
                    commentNodes.push(mkNewLine())
                    currentLine = word
                }
                else {
                    currentLine += " " + word
                }
            }

            if (currentLine) {
                commentNodes.push(mkText(`// ${currentLine}`))
                commentNodes.push(mkNewLine())
            }

            // The decompiler expects an empty comment line between paragraphs
            if (i !== paragraphs.length - 1) {
                commentNodes.push(mkText(`//`))
                commentNodes.push(mkNewLine())
            }
        }

        for (const commentNode of commentNodes.reverse()) {
            r.unshift(commentNode)
        }
    }

    function endsWith(text: string, suffix: string) {
        if (text.length < suffix.length) {
            return false;
        }
        return text.substr(text.length - suffix.length) === suffix;
    }

    function isReservedWord(str: string) {
        return reservedWords.indexOf(str) !== -1;
    }
}<|MERGE_RESOLUTION|>--- conflicted
+++ resolved
@@ -5,13 +5,8 @@
 //                A compiler from Blocky to TouchDevelop                     //
 ///////////////////////////////////////////////////////////////////////////////
 
-<<<<<<< HEAD
-=======
-import B = Blockly;
-
 let iface: pxt.worker.Iface
 
->>>>>>> 05072ee1
 namespace pxt.blocks {
 
     export function initWorker() {
@@ -1366,11 +1361,7 @@
         return e;
     }
 
-<<<<<<< HEAD
-    export function compileBlock(b: Blockly.Block, blockInfo: pxtc.BlocksInfo): BlockCompilationResult {
-=======
-    export function compileBlockAsync(b: B.Block, blockInfo: pxtc.BlocksInfo): Promise<BlockCompilationResult> {
->>>>>>> 05072ee1
+    export function compileBlockAsync(b: Blockly.Block, blockInfo: pxtc.BlocksInfo): Promise<BlockCompilationResult> {
         const w = b.workspace;
         const e = mkEnv(w, blockInfo);
         infer(e, w);
@@ -1379,11 +1370,7 @@
         return tdASTtoTS(e, compiled);
     }
 
-<<<<<<< HEAD
-    function compileWorkspace(w: Blockly.Workspace, blockInfo: pxtc.BlocksInfo): JsNode[] {
-=======
-    function compileWorkspace(e: Environment, w: B.Workspace, blockInfo: pxtc.BlocksInfo): JsNode[] {
->>>>>>> 05072ee1
+    function compileWorkspace(e: Environment, w: Blockly.Workspace, blockInfo: pxtc.BlocksInfo): JsNode[] {
         try {
             infer(e, w);
 
@@ -1519,16 +1506,11 @@
         return undefined;
     }
 
-<<<<<<< HEAD
-    export function compile(b: Blockly.Workspace, blockInfo: pxtc.BlocksInfo): BlockCompilationResult {
-        return tdASTtoTS(compileWorkspace(b, blockInfo));
-=======
-    export function compileAsync(b: B.Workspace, blockInfo: pxtc.BlocksInfo): Promise<BlockCompilationResult> {
+    export function compileAsync(b: Blockly.Workspace, blockInfo: pxtc.BlocksInfo): Promise<BlockCompilationResult> {
         const e = mkEnv(b, blockInfo);
         const nodes = compileWorkspace(e, b, blockInfo);
         const result = tdASTtoTS(e, nodes);
         return result;
->>>>>>> 05072ee1
     }
 
     // https://developer.mozilla.org/en-US/docs/Web/JavaScript/Reference/Operators/Operator_Precedence
